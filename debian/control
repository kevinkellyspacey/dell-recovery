Source: dell-recovery
Section: utils
Priority: optional
Maintainer: Mario Limonciello <superm1@ubuntu.com>
XSBC-Original-Maintainer: Mario Limonciello <mario_limonciello@dell.com>
Build-Depends: debhelper (>= 7.0.50~), python-all, python-distutils-extra, po-debconf
XS-Python-Version: current
Homepage: http://linux.dell.com/
Vcs-Bzr: http://bazaar.launchpad.net/~dell-team/dell-recovery/trunk
Standards-Version: 3.9.1

Package: dell-recovery
Architecture: all
Depends: ${python:Depends}, ${misc:Depends}, gir1.2-gtk-3.0, policykit-1, uuid-runtime, udisks | devicekit-disks | hal, policykit-1-gnome, genisoimage, dpkg-repack, python-gobject (>= 2.28), python-debian
Replaces: dell-artwork, dell-oobe
Conflicts: dell-oobe
Recommends: usb-creator-gtk, brasero | nautilus-cd-burner, lsb-release, python-vte, python-aptdaemon.gtk3widgets, parted, python-progressbar, lzma | xz-lzma
Enhances: oem-config-gtk, ubiquity-frontend-gtk
Suggests: grub-pc
Description: Dell Recovery Media Creation Package
 This package is used to produce a Dell recovery media image.
 It then uses known open source tools to write the image to 
 a USB flash drive or DVD writer.

Package: dell-recovery-casper
Architecture: all
Depends: dell-recovery, casper, ${misc:Depends}
Description: Dell Recovery Casper Hooks
 This package provides hooks to allow the dell-recovery
 bootstrap to run directly from casper without any other
 modifications to the media.

Package: dell-recovery-bootloader
Architecture: all
<<<<<<< HEAD
Depends: grub-pc, dell-recovery, ${misc:Depends}
=======
Depends: dell-recovery
Recommends: grub-pc
>>>>>>> f3a476b6
Description: Bootloader images for Dell's factory process
 This package is used to generate GRUB2 bootable images that are
 injected into the Dell Linux factory installation process.
 .
 This package doesn't have much use outside of the Dell environment
 but is safe to install on other systems.<|MERGE_RESOLUTION|>--- conflicted
+++ resolved
@@ -32,12 +32,8 @@
 
 Package: dell-recovery-bootloader
 Architecture: all
-<<<<<<< HEAD
-Depends: grub-pc, dell-recovery, ${misc:Depends}
-=======
-Depends: dell-recovery
+Depends: dell-recovery, ${misc:Depends}
 Recommends: grub-pc
->>>>>>> f3a476b6
 Description: Bootloader images for Dell's factory process
  This package is used to generate GRUB2 bootable images that are
  injected into the Dell Linux factory installation process.
