dell-recovery (0.36) UNRELEASED; urgency=low

  * Fix translations stuff so that we only use one template (dell-recovery)
    that should be imported from Launchpad in a mergable branch.
  * Don't continually loop mount ISOs when they are selected in the GUI.
    Most systems run out of loopback devices at 7 and dell-recovery doesn't like
    that too much.
  * Encode strings that sent over dbus when mounting directories (LP: #514452)
<<<<<<< HEAD
  * Add a function to ensure this is running on Dell hardware during OEM config.
  * debian/control:
    - Enhances: ubiquity-frontend-gtk
    - Recommends: syslinux
  * Move white_tree into common to allow it to be used by the ubiquity GUI too.
  * debian/postinst:
    - Don't fail if dbus can't be reloaded.
=======
  * debian/control:
    - Add a depends on udisks.
  * Add support for UDisks, followed by falling back to Devkit-disks and lastly
    HAL.
  * Convert package to dh7 rather than cdbs.
  * Convert package to a v3 source package.
>>>>>>> 5fcc690c

 -- Mario Limonciello <superm1@ubuntu.com>  Tue, 19 Jan 2010 11:07:01 -0600

dell-recovery (0.35) lucid; urgency=low

  * Correct a minor error that prevented the backend from running when a utility
    partition was present but upimg.bin wasn't on the recovery partition.

 -- Mario Limonciello <mario_limonciello@dell.com>  Fri, 15 Jan 2010 17:03:11 -0600

dell-recovery (0.34) lucid; urgency=low

  * Put all the builder code into it's own python file to clean up the frontend
    code.  Move the logic to determine if to use builder into the main startup
    script instead.
  * Remove extraneous builder_ prefix from all builder specific functions.
  * Fix running in builder mode on a non-preloaded system.
  * Clean up arguments in main launcher script that determines whether or not
    to be running in builder mode.
  * Move the logic to increment the BTO version into the various frontends
    rather than incrementing during the backend query_bto_version method.
  * Only offer DVD burning if DVD burning hardware is on the system.
  * Rather than just greying out the DVD burner radio buttons when DVD burning
    hardware isn't available, hide the widgets all together to avoid confusion
    as to why the widget is greyed out.
  * Clean up the OEM config page to line up the widgets and add some nicer
    icons.
  * Add icons for the normal GTK frontend's media selection page.
  * Don't show the full path on the summary page.  Prevents the GUI from
    growing in size (in normal circumstances) in builder mode.
  * Use query_iso_information in the frontend rather than query_bto_version to
    ensure the information being queried is reflective of the OS on the RP
    not the running OS.
  * Move the default value of 'A00' when no BTO version is defined into the
    increment_bto_version function used in recovery_common.
  * Automatically close the fetch window when complete.
  * Don't show the terminal for fetching, but allow it to be expanded.
  * Add a cancel button to the fetch if the user wants to abort it.
  * Add a pulsing thread to the backend so that it can report during activities
    that it has no idea when they will  be done.
  * If the progress is -1% done, pulse the  bar in the GTK frontend
  * In the OEM-Config frontend, show some ASCII characters when we don't know
    the true progress.

 -- Mario Limonciello <mario_limonciello@dell.com>  Thu, 14 Jan 2010 18:29:58 -0600

dell-recovery (0.33) lucid; urgency=low

  [ Mario Limonciello ]
  * Split out the common stuff that is used by the backend and frontend into a
    common python script.
  * Don't require an utility partition to declare a system a preloaded system.
    During development it's possible that UP's aren't included.
  * Move the function to find burners into -common so alternative frontends
    can use it.
  * Introduce an OEM-Config plugin to force the user to at least be questioned
    to create recovery media for the first time.
  * Don't install an icon on new users' desktops anymore since the questions
    are posed via OEM-config.
  * Clean up the old icon from the skel folder in case other new users are made.
  * debian/control: Mark as enhances for oem-config-gtk
  * Fix "Error parsing subject struct" when running on Lucid (no apparent 
    regressions on Karmic with this fix)
  * Since .desktop file is no longer on the desktop, rename it's action to be
    more appropriate.
  * Add a lintian overrides file for errors that are irrelevant.
  * Add translation support to templates for strings shown only in Ubiquity.
  * If git-core isn't installed, but the user is running in builder mode, offer
    to install it using aptdaemon if available.
  * debian/control: Recommends on python-aptdaemon-gtk
  * Prevent a crash if the git server is unaccessible when trying to fetch
    the list of items.

  [ Javier Collado ]
  * Use re to parse the BTO version number more flexibly.

 -- Mario Limonciello <mario_limonciello@dell.com>  Wed, 06 Jan 2010 16:23:02 -0600

dell-recovery (0.32) karmic; urgency=low

  * Now that Dell's internal tools have support for FISH packages that
    are single debs, pdfs, python scripts or shell scripts
    not published in FI format, allow them on the FISH page.

 -- Mario Limonciello <superm1@ubuntu.com>  Thu, 03 Dec 2009 21:58:20 -0600

dell-recovery (0.31) karmic; urgency=low

  * Add support for reading .discinfo from RHEL disks.
  * When reading in a base image, set self.distributor before updating git info.
  * If lsb_release isn't available, set some sane variables.
  * Strip out the possible enterprise and server bits from lsb_release.
  * Catch exceptions when spawning the backend and try to log them if possible
    to improve debugability.
  * Hook up the command line argument --target to actually do things.
  * Test for "Download" in ~ before just assuming "Downloads" is our ideal dir.
  * In the backend, clobber all files with FID overlay regardless of date.
    This helps billerica images as well as FID changes that were created
    before an image was published.

 -- Mario Limonciello <Mario_Limonciello@Dell.com>  Wed, 18 Nov 2009 09:32:02 -0600

dell-recovery (0.30) karmic; urgency=low

  * Make the regeneration of the UUID optional, and only if the appropriate 
    files are present.  Allows Billerica images to proceed a little bit 
    further.
  * Iterate the list of items in .disk/info to find the first floating point 
    number to assign to the release series.

 -- Mario Limonciello <mario_limonciello@dell.com>  Mon, 09 Nov 2009 17:32:32 -0600

dell-recovery (0.29) karmic; urgency=low

  * Add a short README directing users to the right places for HOWTOs.
  * Don't show X-rev tags in builder mode if A-rev tags are present unless
    an extra command line argument is added.
  * Don't erroneously call builder_fid_toggled a whole bunch of times when
    choosing an ISO image.
  * Optionally allow choosing branches via a command line override.  Useful
    for one-off projects where tip is known stable.

 -- Mario Limonciello <mario_limonciello@dell.com>  Thu, 05 Nov 2009 15:44:17 -0600

dell-recovery (0.28) karmic; urgency=low

  * if .disk/info exists, just assume ubuntu rather than trying to read
    a string out of it.  Prevents issues with moblin and kubuntu images.
  * drop python-vte to recommends, and don't fail if it can't import.
    Just provide a warning about how builder mode will likely not work.
  * depends on policykit-1-gnome to ensure that the proper things to allow
    this to work on KDE are installed.

 -- Mario Limonciello <mario_limonciello@dell.com>  Tue, 03 Nov 2009 13:21:17 -0600

dell-recovery (0.27) karmic; urgency=low

  * Don't import gtk.glade.  It's not used anymore.
  * Set the backend timeout to 0.  Prevents the app timing out inbetween
    long runs.
  * If the recovery partition is not detected, offer to run the application
    in BTO image builder mode.  There aren't many other uses for it.

 -- Mario Limonciello <mario_limonciello@dell.com>  Mon, 02 Nov 2009 12:22:18 -0600

dell-recovery (0.26) karmic; urgency=low

  * Introduce a builder mode that can be used for generating BTO images from
    their different components.
  * Rename existing method query_version to query_bto_version and only check
    it at the last step in case it gets filled earlier (with builder mode)
  * Correct an error in the backend handling code for when an image can't mount.
  * debian/control:
    - Depends on python-vte for builder git features.
    - Recommends on git-core, usb-creator-gtk
    - Bump standards version
  * Don't ask a question about where to store the ISO.  Instead, lets always
    assume it ends up in Downloads.  This is useful now because usb-creator
    will look there anyway by default.
  * Apply markup to the summary page in both modes.
  * Close the backend when we are finished, either from the close dialog or
    the success dialog.

 -- Mario Limonciello <mario_limonciello@dell.com>  Fri, 30 Oct 2009 17:26:57 -0500

dell-recovery (0.25) karmic; urgency=low

  * Add support to the backend for querying/incrementing the version of the
    ISO via RP/bto_version.
  * Add support for the override the version of the ISO via a frontend command
    line argument.
  * Add support for the backend to write out RP/bto_version during ISO
    generation if it doesn't exist, and replace it if it does.
  * Add support for both initrd.lz and initrd.gz
  * sync bin/create-new-uuid with casper to add lzma support.
  * Rename the create function to create_ubuntu as realistically it's an ubuntu
    only backend.  We'll need to evaluate a separate backend for other OSes, and
    then maybe create a common backend function that can be shared.
  * If the RP is already mounted before starting, try to use that old mount
    point if at all possible when querying existing BTO version.
  * Don't delete .exe and .sys files from the RP, just ignore them when creating
    an image.
  * Mount the RP read only.  We really shouldn't be changing it with this tool
    anyway.  This has huge side effects on how we have to recreate files in a
    temporary directory that will have to be changing rather than loop mounting
    them around.
  * Replace all string addition with os.path.join to avoid missing '/' characters.
  * Move all mounting and unmounting logic into singular functions.
  * Only unmount directories that we've mounted
  * Try to use existing system mount points if already mounted if possible.
  * Add support for producing an image from a directory, rather than mount point.
  * debian/postinst:
    - Refresh dbus rules on package install so it works immediately.
  * Be more informative about the status indicators.

 -- Mario Limonciello <mario_limonciello@dell.com>  Mon, 19 Oct 2009 13:37:05 -0500

dell-recovery (0.24) karmic; urgency=low

  * Port over to polkit-1.
  * debian/control:
    - Depends on policykit-1.
  * Update translations from launchpad.

 -- Mario Limonciello <mario_limonciello@dell.com>  Tue, 29 Sep 2009 16:24:36 -0500

dell-recovery (0.23) karmic; urgency=low

  * boot:
    - Use initrd.lz as Ubuntu 9.10+ switched to this.

 -- Mario Limonciello <mario_limonciello@dell.com>  Thu, 30 Jul 2009 12:50:37 -0500

dell-recovery (0.22) karmic; urgency=low

  * recovery_frontend:
    - Support using usb-creator, usb-creator-gtk, or usb-creator-kde for burning
      ISO images to a USB stick.

 -- Mario Limonciello <mario_limonciello@dell.com>  Mon, 27 Jul 2009 11:48:32 -0500

dell-recovery (0.21) karmic; urgency=low

  * boot:
    - Update to new syntax for the grub2 in Ubuntu 9.10.
  * udev:
    - Rename rule to have priority of 96.  didn't work at 95.

 -- Mario Limonciello <mario_limonciello@dell.com>  Wed, 22 Jul 2009 18:36:01 -0500

dell-recovery (0.20) karmic; urgency=low

  * udev:
    - Add a udev rule so that devicekit-disks will hide Dell recovery
      partitions on factory shipped Linux systems.
  * recovery_frontend:
    - Add support for devicekit-disks.  If this fails, fall back to HAL.
  * debian/control:
    - Depends on devicekit-disks or hal for system detection.
    - Drop depends on python-glade2
  * Migrate from libglade to gtkbuilder.

 -- Mario Limonciello <mario_limonciello@dell.com>  Wed, 22 Jul 2009 18:13:20 -0500

dell-recovery (0.19) karmic; urgency=low

  * Add a manpage showing current usage.
  * COPYING:
    - Put a copy of the GPL2, not GPL3.
  * debian/control:
    - Set maintainer to have an @ubuntu.com
    - Add bzr info.
    - Set section more sanely to utils.
    - Set standards version to 3.8.1 (no changes necessary).
    - Add a Suggests for grub-pc.  The app works fine without it, but is
      more feature-filled with it installed.
  * debian/changelog:
    - Update to be GPL2, not GPL3.

 -- Mario Limonciello <superm1@ubuntu.com>  Sat, 23 May 2009 14:28:45 -0500

dell-recovery (0.18) jaunty; urgency=low

  * Only fill in the UP or RP variables independently if they are 
    already empty.
  * Don't offer a retry dialog in the event a burning fails.  Some burners
    don't actually have reliable return codes.

 -- Mario Limonciello <mario_limonciello@dell.com>  Tue, 28 Apr 2009 14:46:34 -0500

dell-recovery (0.17) jaunty; urgency=low

  * Add support for command line arguments.
  * Update string indicating recovery is complete.

 -- Mario Limonciello <mario_limonciello@dell.com>  Fri, 10 Apr 2009 16:28:49 -0500

dell-recovery (0.16) jaunty; urgency=low

  * Add a COPYING file w/ license for when we start to make tarballs.
  * Add a CHANGES file (which is really just a symlink to debian/changelog)
  * Detect the filesystem of the rp.  A Linux RP is vfat.  Anything else
    means that it's not an RP. (Windows RP is ntfs-3g)

 -- Mario Limonciello <mario_limonciello@dell.com>  Thu, 09 Apr 2009 17:55:03 -0500

dell-recovery (0.15) jaunty; urgency=low

  * Downgrade usb-creator to Recommends
  * Add brasero | nautilus-cd-burner to Recommends.
  * Add support for not using a burner.  If none of the burning software
    above was detected, then we'll just default to creating an ISO somewhere.
  * Touch the file we are creating before actually creating it from the dbus
    backend.  This makes the file owned by the first user who touched it (Us!)
    rather than root:root from the dbus backend.
  * Add optional support to use lsb-release to show information about 
    what release this ISO is being generated for.
  * Fix a GTKWarning about a separator setting that was getting ignored.
  * Add translation support to the .desktop file.
  * Drop first run note.  It wasn't working anyway.
  * Update translations from launchpad.
  * Add missing ${misc:Depends} to debian/control.
  * Update description in debian/control.
  * Add some artwork from dell-recovery directly to this package.
  * Remove explicitly hardcoded paths from .desktop file.
  * Explicitly set icon path in glade file instead.
  * Rename all translations from dell-recovery-LANG to LANG.  See launchpad answers
    #66257 for more information.
  * Merge in grub2 bootsplash stuff to this package.  We'll only show the bootsplash
    when the package is installed.  This rids us of the last dependency on dell-artwork.
  * Update 06_dell_theme to not use deprecated methods from grub2 anymore.

 -- Mario Limonciello <mario_limonciello@dell.com>  Thu, 02 Apr 2009 13:34:55 -0500

dell-recovery (0.14) jaunty; urgency=low

  * Rather than calling the backend with a gksudo wrapper,
    use policy kit to authorize it's call.
  * Call the backend via an async dbus call.  The method to do this
    was borrowed from Jockey as normal async calls were mixing up
    exceptions and what not.
  * Rename progress_dialogs.glade to the more appropriate 
    recovery_media_creator.glade.
  * Check for CD and USB burning applications when initializing the UI.  If a 
    particular type isn't found, then don't allow the application to run.
  * Add 99_dell_recovery (taken from china customizations) to the install.  This
    will prepare dell-recovery for when grub2 is made default.
  * Update 99_dell_recovery to match the string that we have for grub1

 -- Mario Limonciello <mario_limonciello@dell.com>  Tue, 31 Mar 2009 18:18:02 -0500

dell-recovery (0.13) jaunty; urgency=low

  * Don't enable or disable volume manager anymore.  Not necessary
    with the HAL FDI file we ship now.
  * Split up all activity between a frontend and backend script.  This
    allows the GUI to run without root priv's and the actual script to
    run with root priv's.

 -- Mario Limonciello <mario_limonciello@dell.com>  Tue, 24 Mar 2009 17:21:17 -0500

dell-recovery (0.12) jaunty; urgency=low

  * Cleanup an isolinux directory if it exists at the same
    time as a syslinux directory.
  * If the UP already exists, say if we are recovering from
    a recovery, no need to go and make it again.
  * Use brasero instead of nautilus-cd-burner since nautilus
    cd burner is no longer included in 9.04.

 -- Mario Limonciello <mario_limonciello@dell.com>  Mon, 23 Mar 2009 15:13:01 -0500

dell-recovery (0.11) jaunty; urgency=low

  * Don't build the MBR backup when creating recovery media.
    We'll dynamically create the partition table instead.
  * Don't gzip the UP.  We've plenty of space on the DVD media, so might as well
    speed up the process of backup and recovery.

 -- Mario Limonciello <mario_limonciello@dell.com>  Tue, 17 Mar 2009 11:46:34 -0500

dell-recovery (0.10) jaunty; urgency=low

  * debian/control:
    - Drop dependency on menu.
  * debian/links:
    - Install actual .desktop file to /etc/skel rather than symlink.
  * import translations from launchpad.
  * Don't allow this tool to run on systems without a UP and RP.
    This is an undefined case that would likely fail anyway.

 -- Mario Limonciello <mario_limonciello@dell.com>  Tue, 03 Mar 2009 12:39:41 -0600

dell-recovery (0.9) jaunty; urgency=low

  * Update FDI file for changes in jaunty.

 -- Mario Limonciello <mario_limonciello@dell.com>  Wed, 25 Feb 2009 12:16:57 -0600

dell-recovery (0.8) jaunty; urgency=low

  * Add HAL FDI file for hiding recovery partition (LP: #325008)
  * Add updated translations from launchpad.

 -- Mario Limonciello <mario_limonciello@dell.com>  Tue, 03 Feb 2009 14:38:41 -0600

dell-recovery (0.7) intrepid; urgency=low

  * Import more translations from launchpad.

 -- Mario Limonciello <mario_limonciello@dell.com>  Wed, 26 Nov 2008 10:18:46 -0600

dell-recovery (0.6) intrepid; urgency=low

  * Add translations from launchpad.

 -- Mario Limonciello <mario_limonciello@dell.com>  Tue, 25 Nov 2008 20:59:31 -0600

dell-recovery (0.5) intrepid; urgency=low

  * Move syslinux.cfg if it exists to isolinux.cfg.

 -- Mario Limonciello <mario_limonciello@dell.com>  Tue, 25 Nov 2008 02:16:47 -0600

dell-recovery (0.4) intrepid; urgency=low

  * Allow retrying failed burns.  This works around what appears to be either
    a GTK or nautilus-cd-burner bug where nautilus-cd-burner is crashing
    immediately.
  * Clean up some warnings on startup.
  * Remove old separators that were not necessary.
  * Add taskbar hints to all relevant dialogs.

 -- Mario Limonciello <mario_limonciello@dell.com>  Mon, 24 Nov 2008 12:58:58 -0600

dell-recovery (0.3) intrepid; urgency=low

  * New release.
    - Move syslinux to isolinux in case we want to recover from a recovery.
  * Filter out all .sys files in / so that there aren't errors later with
    usb-creator.

 -- Mario Limonciello <mario_limonciello@dell.com>  Wed, 05 Nov 2008 13:59:32 -0600

dell-recovery (0.2) intrepid; urgency=low

  * New release.
    - Adds USB Drive support
    - Adds a popup nag dialog
  * debian/control:
    - Bump standards version
    - Depend upon usb-creator for USB support.

 -- Mario Limonciello <Mario_Limonciello@Dell.com>  Fri, 31 Oct 2008 17:24:13 -0400

dell-recovery (0.1) hardy; urgency=low

  * Initial Release.

 -- Mario Limonciello <mario_limonciello@dell.com>  Fri, 21 Mar 2008 18:58:40 -0500<|MERGE_RESOLUTION|>--- conflicted
+++ resolved
@@ -6,22 +6,18 @@
     Most systems run out of loopback devices at 7 and dell-recovery doesn't like
     that too much.
   * Encode strings that sent over dbus when mounting directories (LP: #514452)
-<<<<<<< HEAD
-  * Add a function to ensure this is running on Dell hardware during OEM config.
-  * debian/control:
+  * debian/control:
+    - Add a depends on udisks.
     - Enhances: ubiquity-frontend-gtk
     - Recommends: syslinux
-  * Move white_tree into common to allow it to be used by the ubiquity GUI too.
-  * debian/postinst:
-    - Don't fail if dbus can't be reloaded.
-=======
-  * debian/control:
-    - Add a depends on udisks.
   * Add support for UDisks, followed by falling back to Devkit-disks and lastly
     HAL.
   * Convert package to dh7 rather than cdbs.
   * Convert package to a v3 source package.
->>>>>>> 5fcc690c
+  * Add a function to ensure this is running on Dell hardware during OEM config.
+  * Move white_tree into common to allow it to be used by the ubiquity GUI too.
+  * debian/postinst:
+    - Don't fail if dbus can't be reloaded.
 
  -- Mario Limonciello <superm1@ubuntu.com>  Tue, 19 Jan 2010 11:07:01 -0600
 
