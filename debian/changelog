--- conflicted
+++ resolved
@@ -1,3 +1,9 @@
+dell-recovery (1.32) UNRELEASED; urgency=low
+
+  * change vendor check to check more variables and check for Wyse.
+
+ -- Mario Limonciello <Mario_Limonciello@Dell.com>  Wed, 09 Apr 2014 17:57:28 -0500
+
 dell-recovery (1.31) trusty; urgency=low
 
   * refresh grub2 patches for trusty grub2 2.02~beta2-7.
@@ -37,7 +43,6 @@
   * Correct some misuses of request_mount causing crashes (LP: #1173688)
   * Modify the ubiquity desktop file to run in automatic mode too in case
     it was executed from that desktop file.
-<<<<<<< HEAD
   * Correct some deprecated GI imports.
 
   [ Martin Pitt ]
@@ -83,15 +88,6 @@
     package to be usable in driver package installation tool.
   * Don't install signed bootloaders in the OS, require that we're booted into
     them from the ISO and install from there.
-=======
-  * Set all stuff in scripts directory of a driver package executable even
-    if it wasn't set as a shell script or python script.  That's what real
-    factory install does too.
-  * Kill any old jockey processes before running jockey again.
-  * Try to sanitize a failed parse of a prepackage.dell xml file.
-  * Cleanup the spacing of driver GUI parsing xml file.
-  * change vendor check to check more variables and check for Wyse.
->>>>>>> 136af9ce
 
   [ Liu Hao-Ran ]
   * No longer run with nomodeset to prevent kernel oops on quantal kernels.
