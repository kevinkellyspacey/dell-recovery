--- conflicted
+++ resolved
@@ -2,18 +2,19 @@
 
   * Port another missed area from devkit-disks to udisks.
   * debian/control:
-<<<<<<< HEAD
     - drop python-central build depends.
-=======
     - Enhances: ubiquity-frontend-gtk
     - Recommends: syslinux
   * Add a function to ensure this is running on Dell hardware during OEM config.
   * Move white_tree into common to allow it to be used by the ubiquity GUI too.
+  * Introduce bootstrap mode if the package is installed pre-ubiquity run.
+    - (N/A) for oem-config run.
+    - Causes the bootstrap/ portion of git to be unnecessary
+    - Pulls in some of the post install portions of git to earlier in the install.
   * debian/postinst:
     - Don't fail if dbus can't be reloaded.
->>>>>>> acd7d2c2
-
- -- Mario Limonciello <Mario_Limonciello@Dell.com>  Tue, 16 Feb 2010 17:39:18 -0600
+
+ -- Mario Limonciello <Mario_Limonciello@Dell.com>  Fri, 19 Feb 2010 15:55:32 -0600
 
 dell-recovery (0.36) lucid; urgency=low
 
