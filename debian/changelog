--- conflicted
+++ resolved
@@ -1,26 +1,18 @@
-<<<<<<< HEAD
-dell-recovery (1.40somerville1) trusty; urgency=medium
-=======
 dell-recovery (1.40somerville2) trusty; urgency=medium
 
-  [ Tammy Yang (wanchingy) ]
-  * Add dell-recovery-lp1488786.patch to handle the exception
-    if sources.list does not exist. (LP: #1488786)
-
- -- Tammy Yang <tammy.yang@canonical.com>  Thu, 27 Aug 2015 17:16:35 +0800
-
-dell-recovery (1.40) UNRELEASED; urgency=medium
->>>>>>> cb4ef08e
+  [ Mario Limonciello ]
+  * Only allow running dell-recovery on systems without an MSDM table.
 
   [ Shih-Yuan Lee (FourDollars) ]
   * Make a simple GTK+3 UI to burn DVD with the minimum speed by wodim. (LP: #1464130)
   * Use nomodeset by default. (LP: #1471767)
   * Add the backward compatible fix for the network manager. (LP: #1476151)
 
-  [ Mario Limonciello ]
-  * Only allow running dell-recovery on systems without an MSDM table.
-
- -- Shih-Yuan Lee (FourDollars) <sylee@canonical.com>  Wed, 22 Jul 2015 13:57:21 +0800
+  [ Tammy Yang (wanchingy) ]
+  * Add dell-recovery-lp1488786.patch to handle the exception
+    if sources.list does not exist. (LP: #1488786)
+
+ -- Tammy Yang <tammy.yang@canonical.com>  Thu, 27 Aug 2015 17:16:35 +0800
 
 dell-recovery (1.39) wily; urgency=medium
 
