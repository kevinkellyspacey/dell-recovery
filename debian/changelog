dell-recovery (1.40) wily; urgency=medium

  [ Mario Limonciello ]
  * Only allow running dell-recovery on systems without an MSDM table.

  [ Shih-Yuan Lee (FourDollars) ]
  * Make a simple GTK+3 UI to burn DVD with the minimum speed by wodim. (LP: #1464130)
  * Use nomodeset by default. (LP: #1471767)
  * Add the backward compatible fix for the network manager. (LP: #1476151)

  [ Tammy Yang (wanchingy) ]
  * Add dell-recovery-lp1488786.patch to handle the exception
    if sources.list does not exist. (LP: #1488786)

<<<<<<< HEAD
 -- Mario Limonciello <Mario_Limonciello@Dell.com>  Fri, 07 Aug 2015 16:44:36 -0500
=======
 -- Tammy Yang <tammy.yang@canonical.com>  Thu, 27 Aug 2015 17:16:35 +0800
>>>>>>> 97543c2e

dell-recovery (1.39) wily; urgency=medium

  * Fix hiding OS partition with changes to no UP.

 -- Mario Limonciello <Mario_Limonciello@Dell.com>  Thu, 18 Jun 2015 05:41:22 -0500

dell-recovery (1.38) wily; urgency=medium

  [ Mario Limonciello ]
  * SUCCESS_SCRIPT: don't call /tmp/set_bootable anymore.
  * Drop b-d on grub packages since GRUB bootloader isn't built anymore.
  * To make debugging easier on VirtualBox, enable VirtualBox DMI ID.
  * It's possible some xorriso output is too short, don't crash when this
    happens.
  * Don't build a utility partition into image anymore.
  * Fix building of ISO images that are compliant to dd.

  [ Chen-Han Hsiao (Stanley) ]
  * Add dependency of smartmontools used in ubiquity/dell-bootstrap.py

  [ Shih-Yuan Lee (FourDollars) ]
  * Always put 'ubuntu' in BootNext if any. (LP: #1454503)
  * Enable oem-config/reboot. (LP: #1441493)
  * Don't force failsafe graphics off. (LP: #1457741)
  * Support both of UEFI BIOS and legacy BIOS in casper. (LP: #1454439)

 -- Mario Limonciello <Mario_Limonciello@Dell.com>  Wed, 17 Jun 2015 08:36:50 -0500

dell-recovery (1.37) wily; urgency=medium

  [ Mario Limonciello ]
  * Fix usb-creator failing to write bootloader with dropped legacy support.
  * Set BootNext after first stage.  Should help with systems that are failing to
    commit BootOrder immediately.
  * Drop another instance of DRMK reference.

  [ Chen-Han Hsiao (Stanley) ]
  * Use utf-8 encoding for filename. (LP: #1441060)

 -- Mario Limonciello <Mario_Limonciello@Dell.com>  Tue, 12 May 2015 18:04:14 -0500

dell-recovery (1.36) trusty; urgency=medium

  [ Mario Limonciello ]
  * Fix issue with formatting eMMC devices.
  * Fix ISO building now that we don't have GRUB 32 bit involved
  * Generate ISO image using xorriso so that it can be written using dd.

 -- Mario Limonciello <Mario_Limonciello@Dell.com>  Thu, 07 May 2015 21:06:27 -0500

dell-recovery (1.35) wily; urgency=medium

  * Fix UEFI secure boot installs working improperly.
  * Create entries using efibootmgr rather than relying on auto-add behavior.
    This is explicitly done to ensure the following paths are tested early:
    - Auto add behavior (booting off live media).
    - Adding an entry.
    - Booting an added entry.
  * Don't remove entries starting with \efi\boot\bootx64.efi.  These can possibly
    be coming from process or another OS and need to remain.
  * Merge in some of Woodrow's fix for NVMe support.
  * Rename efi directory on RP to efi.factory so that it won't show up in
    nvram menu.
  * If efi.factory is found when building an ISO, rename in the target ISO.
  * Drop aging code that allowed for setting up a dual boot configuration.
    This code was never updated for GPT installs, and that's what we do now.
  * Drop support for setting up MBR layout and legacy.  All new systems are
    GPT + UEFI.
  * Set hints in grub.cfg to be gpt disks.
  * Drop EFI factory bootloader.  Instead rely on signed bootloader.  This means
    in factory process that we'll need to make sure that an appropriate grubenv
    is placed to satisfy the factory the install process.
  * Drop support for BIOS flash via UP (only works in legacy)

 -- Mario Limonciello <Mario_Limonciello@Dell.com>  Tue, 05 May 2015 15:41:29 -0500

dell-recovery (1.34) trusty; urgency=medium

  * Add more changes to ubiquity plugin for eMMC disks.

 -- Mario Limonciello <Mario_Limonciello@Dell.com>  Tue, 07 Apr 2015 17:44:40 -0500

dell-recovery (1.33) vivid; urgency=medium

  * Preseed partman/confirm_nooverwrite to prevent a prompt in newer OS.
  * Fix driver installer for a mistake made in python2-3 conversion.
  * Skip any installation scripts with installer in them to avoid updating
    installer in a live system.
  * Rewrite the path of anything referring to /cdrom in driver installer.
  * Any apt-get purge lines don't fail the driver installer.
  * Run ubuntu-drivers and apt-get -f install after driver installer finish
    to catch missing outliers that didn't already get installed and cleaned up.
  * Prevent from the crash in the OOBE. (LP: #1380508)
  * Don't follow HintSystem to determine if disk is in system.  This throws off
    eMMC disks.

 -- Mario Limonciello <Mario_Limonciello@Dell.com>  Wed, 18 Mar 2015 18:29:05 -0500

dell-recovery (1.32) vivid; urgency=low

  [ Mario Limonciello ]
  * change vendor check to check more variables and check for Wyse.
  * Fix swap check recipe.  It was checking the wrong variable for size_gb.
  * Add a 7-day delayed popup when recovery media isn't created at OOBE.
    It will be launched at login if later than the 7th day.
  * If no UP or RP found send empty strings rather than None
  * Set default partition name to be DIAGS instead of DellUtility.
    (LP: #1431857)

  [ Steven Wu ]
  * Add support for selecting multiple FISH packages at a time.

  [ Shih-Yuan Lee (FourDollars) ]
  * Fix the progressbar issue when restoring the system from recovery
    partition. (LP: #1324342)
  * Disable network during the installation. (LP: #1309410)
  * Delete swap partition after disabled. (LP: #1284474)
  * Fix disk_layout misjudgement issue. (LP: #1324394)
  * If there is a Kylin overlay, set language to zh_CN.UTF-8. (LP: #1321607) 
  * Increase the cushion of recovery partition up to 600mb.
  * Improve emergency scripts support.
  * Disable hibernate (S4) if RAM >= 4GB. (LP: #1284474)
  * Use /casper/vmlinuz.efi instead of /casper/vmlinuz in grub menu entries.
  * Fix no swap issue that makes no hibernate option. (LP: #1284474)
  * Improve isodevice support.
  * Manually install all matched DKMS packages instead of using autoinstall of
    ubuntu-drivers-common.
  * Add basic ubuntu-drivers autoinstall support and improve isodevice
    support.
  * udev/96-dell-recovery-partition.rules: Hide recovery partition.
    ubiquity/dell-bootstrap.py: Avoid some issues from UEFI BIOS.
  * Avoid some issues from UEFI BIOS.
  * Fix the partition string decoding issue that causes the language page
    missing issue and other issues about the recovery partition.
  * Fix the potential factory issue for UEFI BIOS.
  * Using `udevadm settle` to wait for the event queue to finish.
  * Some disk's logical sector size is smaller than physical sector size so
    that using 'optimal' alignment type to get better performance.
  * Avoid using mkpartfs of parted. (LP: #1309410)
  * Avoid using sleep_network in factory install. (LP: #1309410)
  * Fix the wrong calculation of memory size. (LP: #1284474)

  [ Shengyao Xue ]
  * We disabled Ethernet in phase 1 and 2 of installation, now enable it back.
    (LP: #1329148) 

  [ Kai-Heng Feng ]
  * Force using utf-8 when writing grub menu. (LP: #1416280)
  * Add an additional size assertion when finding installation drive to avoid
    installing on non-disk persistent block device (e.g. Realtek rts5139.)
    (LP: #1401422)
  * Explicitly specify UTF-8 encoding when opening multilingual files.
    (LP: #1380900)

 -- Mario Limonciello <Mario_Limonciello@Dell.com>  Wed, 09 Apr 2014 17:57:28 -0500

dell-recovery (1.31) trusty; urgency=low

  * refresh grub2 patches for trusty grub2 2.02~beta2-7.
  * fix some deprecated usage of python3 w/ gtk
  * drop argument in find_partitions()
  * Update to udisks2.  Drop support for older udisks and devkit-disks
    (LP: #1288253)
  * debian/control: new standards version
  * set booting kernel name to vmlinuz.efi now.
  * drop old GRUB patches, only want to be booting to trusty+ now.
  * disable dereference in building initrd.

 -- Mario Limonciello <superm1@ubuntu.com>  Wed, 19 Mar 2014 00:30:55 -0500

dell-recovery (1.30.1) trusty; urgency=medium

  * Rewrite the python shebang path to /usr/bin/python3.

 -- Matthias Klose <doko@ubuntu.com>  Thu, 20 Feb 2014 16:06:21 +0100

dell-recovery (1.30) saucy; urgency=low

  [ Michael Vogt ]
  * debian/dell-recovery.postinst:
    - use python3 -c 'import Dell' as its py3 only (LP: #1199776)

 -- Mario Limonciello <Mario_Limonciello@Dell.com>  Mon, 30 Sep 2013 13:13:56 -0500

dell-recovery (1.29) saucy; urgency=low

  [ Mario Limonciello ]
  * fix the prefix for grub2 ISO bootloader build.
  * Add a basic tool for installing a BIOS update.
  * During postinst if the BIOS update GRUB option wasn't installed during
    OOBE, add it.
  * Fix udev rules for udisks1->udisks2.
  * Correct some misuses of request_mount causing crashes (LP: #1173688)
  * Modify the ubiquity desktop file to run in automatic mode too in case
    it was executed from that desktop file.
  * Correct some deprecated GI imports.

  [ Martin Pitt ]
  * Dell/driver_gtk.py: Port from ConsoleKit to logind.

 -- Mario Limonciello <Mario_Limonciello@Dell.com>  Thu, 02 May 2013 13:04:19 -0500

dell-recovery (1.28) raring; urgency=low

  [ Mario Limonciello ]
  * Add another override for post rts deliverables to on ISO
    grub configuration.
  * Disable swap in very large memory configurations ( >32GB ).
  * Split out swap test to avoid code duplication.
  * Move os-prober test out of chroot section to guarantee passing
    in other scenarios.
  * Remove unused UUID statement from bootstrap.
  * If preseeded to 'factory', automatically install to the first hard disk 
    on the system.
  * Fix a typographical error causing dell-recovery.seed, gfx.seed, and 
    wlan.seed to not get loaded.
  * Make the debconf updates work in stage 1 in the 'factory' preseeded 
    automagic case.
  * Rebase GRUB patches on GRUB 2.00
  * recovery_backend: Set the genisoimage call to nonblocking on Popen.
  * merge in precise GRUB patch reworks.
  * build using ming-w64 rather than mingw32.
  * drop extra has_key reference.
  * grub-setup -> grub-bios-setup
  * drop support for oneiric and precise.  enough has changed that
    the code base won't work there anymore.
  * Merge translations from LP.
  New Driver Tool:
  * Drop ancient modalias installation on 01-jockey late script.
  * 01-jockey: Call update-initramfs w/ full path.
  * recovery_xml: Return all matching nodes for a tag, not just one.
  * recovery_common: Cleanup standalone files if in walk_cleanup list.
  * recovery_common: Add an environment feature to fetch_output.
  * recovery_common/dell-bootstrap: move ISO_MOUNT and CDROM_MOUNT.
  * recovery_common/dell-bootstrap: Move upgrade and autoinstall calculation.
  * Introduce new driver package installation tool.
  * Add a helper script that can be used to manually upgrade an old format
    package to be usable in driver package installation tool.
  * Don't install signed bootloaders in the OS, require that we're booted into
    them from the ISO and install from there.

  [ Liu Hao-Ran ]
  * No longer run with nomodeset to prevent kernel oops on quantal kernels.
  * Set the security host for preseed.
  * Add secure boot support.
  * Adjust string for dell-recovery/disable-driver-install (LP: #1103810)

 -- Mario Limonciello <Mario_Limonciello@Dell.com>  Mon, 25 Feb 2013 13:24:02 -0600

dell-recovery (1.27build1) raring; urgency=low

  * Rebuild against python3.3.

 -- Dmitrijs Ledkovs <dmitrij.ledkov@ubuntu.com>  Fri, 26 Oct 2012 18:55:48 +0100

dell-recovery (1.27) quantal; urgency=low

  [ Mario Limonciello ]
  * Forwardport fix from precise branch to fix 64GB SSD recipe.
  * Add support to override preseed and GRUB cmdline configurations
    for updated gfx and wlan peripherals.

  [ Shih-Yuan Lee ]
  * Add debug support for SVGDIR.

  [ Adam Conrad ]
  * xz-lzma has been rolled into xz-utils, as of 5.1.1alpha+20120614-1

 -- Mario Limonciello <Mario_Limonciello@Dell.com>  Wed, 20 Jun 2012 07:56:47 -0500

dell-recovery (1.26) quantal; urgency=low

  * Capture more debugging information in genisoimage failures in logs.
  * Fix logic for adding updated dell-recovery deb to avoid double inclusions.
  * Strip stdout when capturing information in debug mode.
  * Add an extra stanza indicating what to do with existing EFI partitions
    to workaround the regression caused by the fix to bug 855871.

 -- Mario Limonciello <Mario_Limonciello@Dell.com>  Mon, 11 Jun 2012 18:24:08 -0500

dell-recovery (1.25) quantal; urgency=low

  [ Mario Limonciello ]
  * Pass the destination as found in the SDR to target system.
  * Drop OIE support.  Only used for 10.10 release.
  * Fix lintian NMU override to include wildcard.
  * debian/control: bump to standards 3.9.3.
  * In builder mode, don't allow proceeding with an unknown base image.
  * For default distributor (via lsb_release), make sure it's lower case.
  * Don't allow the create_ubuntu backend to even attempt making ISO images
    when the recovery partition only contains Windows.
  * Enable logging by default on the backend to /var/log/dell-recovery.log
  * Increase the debugging logging covereage on the backend.
  * Output exceptions sent from the backend to frontend terminal too.
  * Increase debugging logging for uuid writer.
  * If no language set, preseed en_US.UTF-8 instead of en.
  * Python 3 port:
    - dell-bootstrap: Set the bootloader path to a raw string literal.
    - ubiquity plugins: set shebang to python3 to match other ubiquity plugins.
    - For fetch_output's subprocess call, encode data sent as utf8.
    - Import GLib from gi.repository.
    - Drop the debian_support version test in the GTK frontend.  Older versions
      of dell-recovery will fail in more creative ways now.
    - Add a quick hack around debian_support version test in the backend until
      python3 support for python-debian shows up.
    - Remove unused utf8_strings argument in python3 dbus.
    - Drop python2 compatibility.
    - debian/control: Add python3 build depends/depends/python stanzas
    - debian/rules: Build for only python3.
    - debian/control: drop python-vte
    - debian/control: update to python3-progressbar recommends (not yet
      in ubuntu though).
    - Update bto autobuilder for changes in python3-progressbar.
    - Fix dbus service activation unicode issues by sourcing 
      /etc/default/locale before spawning service.
    - Write new UUID in binary mode.
  * Update translations from launchpad.
  * dell-recovery-bootloader:
    - Add a quantal set of patches.  Currently duplicated from precise.
      Expectation is that during quantal GRUB2 will be updated and these
      would no longer be symlinks to precise, so this will avoid an upgrade
      problem.

  [ Colin Watson ]
  * Port to Python 3:
    - Use Python 3-compatible print functions.
    - Use "except Exception as e" syntax rather than the old-style "except
      Exception, e".
    - Use "raise Exception(value)" syntax rather than the old-style "raise
      Exception, value".
    - Only pass unicode=True to gettext.install in Python 2.
    - Open subprocesses with universal_newlines=True when expecting to read
      text from them.  On Python 2, this only enables \r\n conversion and
      the like, but on Python 3 this also causes subprocess-related file
      objects to read str rather than bytes.
    - Use 'isinstance(obj, collections.Callable)' instead of 'callable(obj)'
      in Python 3.
    - Open files in binary mode where necessary.
    - Use new-style octal literals.
    - Use "key in mapping" rather than "mapping.has_key(key)".
    - Port to python-apt 0.8 API.
    - Use "dict.items()" rather than "dict.iteritems()".
    - Make XML handling more explicit about binary/text distinctions so that
      it works with Python 3.
    - Modernise use of unittest methods.

 -- Mario Limonciello <Mario_Limonciello@Dell.com>  Thu, 31 May 2012 17:11:43 -0500

dell-recovery (1.24) precise; urgency=low

  * Disable memory check for swap determination.

 -- Mario Limonciello <Mario_Limonciello@Dell.com>  Mon, 23 Apr 2012 17:15:25 -0500

dell-recovery (1.23) precise; urgency=low

  * Disable unnecessary efiemu in the 32 bit factory bootloader.  Prevents
    failed postinst due to grub2 1.99-18ubuntu1.

 -- Mario Limonciello <Mario_Limonciello@Dell.com>  Thu, 22 Mar 2012 17:02:41 -0500

dell-recovery (1.22) precise; urgency=low

  * Drop new_autotools.patch.  It's no longer necessary with GRUB2 
    1.99-17ubuntu1.

 -- Mario Limonciello <Mario_Limonciello@Dell.com>  Wed, 07 Mar 2012 16:31:31 -0600

dell-recovery (1.21) precise; urgency=low

  * If any directories are found in /kernel on the CD, symlink them
    into /lib/modules on the overlayfs to ensure that alternate kernels
    can be loaded.
  * If 'prepackage.dell' is found in a tarball, ignore it.  Only applicable
    for other tools that will be processing packages.
  * Merge translations from launchpad.

 -- Mario Limonciello <Mario_Limonciello@Dell.com>  Tue, 14 Feb 2012 18:57:06 -0600

dell-recovery (1.20) precise; urgency=low

  * Backport support for newer autotools to the precise set of grub patches.
    (LP: #928881)
  * Make the oneiric patches individual symlinks to precise patches rather
    than a full symlinked directory.
    - Add a preinst to clean up the old scenario.
  * debian/control:
    - Bump standards version.
  * Make 99_dell_recovery executable in source package.
  * Override more lintian warnings we don't care about.

 -- Mario Limonciello <Mario_Limonciello@Dell.com>  Thu, 09 Feb 2012 00:54:49 -0600

dell-recovery (1.19) precise; urgency=low

  * B-d on lsb-release too.

 -- Mario Limonciello <Mario_Limonciello@Dell.com>  Mon, 16 Jan 2012 16:12:34 -0600

dell-recovery (1.18) precise; urgency=low

  * Fix bootloader build test so it works on machines without dell-recovery
    already installed too to avoid a circular dependency.

 -- Mario Limonciello <Mario_Limonciello@Dell.com>  Mon, 16 Jan 2012 15:37:10 -0600

dell-recovery (1.17) precise; urgency=low

  * When showing the install complete screen, set the timeout to -1.
  * Include the 'vbe' module in factory mode too.
  * Add a test to make sure most GRUB binaries will build in the chroot.
  * Build depends on grub-efi-amd64-bin and grub-pc-bin to make sure we test
    building those bootloaders.
  * Remove the theme README (unnecessary)
  * Disable PNG optimization.  Causes problems with GRUB2 theme (GRUB2 can't
    read indexed PNG's).
  * Make GRUB2 theme text white instead of black.

 -- Mario Limonciello <Mario_Limonciello@Dell.com>  Mon, 16 Jan 2012 14:50:35 -0600

dell-recovery (1.16) precise; urgency=low

  * When building binaries in grub/build-binaries.sh, also build an i386-pc 
    DVD/USB bootloader.

 -- Mario Limonciello <Mario_Limonciello@Dell.com>  Tue, 10 Jan 2012 09:39:21 -0600

dell-recovery (1.15) precise; urgency=low

  * Update all screenshots in the help document to a current version.
  * Include a GRUB2 theme based on the default GRUB2 upstream theme.
  * If either an i386-pc or x86_64-efi based GRUB is found in the base image
    copy the theme in place.
  * If copying in the GRUB theme, check that the dejavu fonts are already
    generated.  If not, create them.
  * In the grub.cfg files sourced before loading the common one on ISO/USB
    boot, load the appropriate backends first.

 -- Mario Limonciello <Mario_Limonciello@Dell.com>  Mon, 09 Jan 2012 19:45:45 -0600

dell-recovery (1.14) precise; urgency=low

  * Correct the location that GRUBCFG gets written in the binary writing tool.
  * Remove all instances of #UUID# not just the ones that start on the line.

 -- Mario Limonciello <Mario_Limonciello@Dell.com>  Tue, 03 Jan 2012 17:26:26 -0600

dell-recovery (1.13) precise; urgency=low

  [ Mario Limonciello ]
  * Include some updated patches from tyson for XML parsing in bad BIOS
    scenarios.
  * If no matching rec_part initially (blank disk) then don't crash
  * Don't build grub.cfg again if building binaries from bootstrap.
  * Query the release that we're running on to figure out whether to
    use patches for that release when building grub-setup.exe.
  * Include patches for both trunk and precise.
  * Fix file cleanup for dell-recovery-bootloader during purge.

  [ David Chen ]
  * Update the maximum size of a partition in the ubuntu.seed recipe
    to make sure partman doesn't make bad decisions about swap partition
    size when working with a >=2TB HDD.

 -- Mario Limonciello <Mario_Limonciello@Dell.com>  Wed, 14 Dec 2011 18:02:03 -0500

dell-recovery (1.12) precise; urgency=low

  [ Mario Limonciello ]
  * Update bootloader patches to current grub2-trunk.
  * Add support to run GRUB2 binary builder out of tree via environment
    variables.
  * Add a 10 second countdown and automatic reboot at the end of stage 1.
  * Call emergency.sh as LAST item in casper.
  * If running in persistent mode, forcefully regenerate the apt-cache
    on boot.
  * Copy files using a blacklist excluding casper-rw rather than an all
    inclusive whitelist.  Fixes problems with persistence and dell-recovery.
  * Update the GPT utility partition creation logic.  (LP: #877858)
  * Capture the state of all packages after post install scripts to prevent
    bad interactions with remove_oem_extras after ubiquity r5804
  * Update README for more current information.
  * Don't regenerate the UUID during stage 1 anymore.  Instead, pre-populate
    the disk's UUID on the kernel command line of the target install.
    Requires casper 1.290 or later to work.
  * Add some preseeded language fixes that are reactive to casper 1.289 
    from precise and 1.287.1 from oneiric. (LP: #888298)
    - Don't preseed the language in a standard preseed file as it overrides
      casper's attempt at setting the language.
    - Don't let dell-bootstrap set language based on locale.  Only have it
      set English if no other language has been specified yet.
  * Create a flag on the disk filesystem to indicate an install is in progress.
  * Remove the casper UUID in SUCCESS_SCRIPT as well as stage 1 of recovery.
    This will prevent the RP from booting unless the UUID is present on 
    /proc/cmdline.
  * Don't include grubenv in the files that go in /factory on install media.
  * Include a grub.cfg script that will be copied into the recovery media and
    source the proper location of installs in progress.
  * Always set install_finished on completion to ensure sticks aren't booted
    again.
  * Unset install_finished when mounting the RP during OOBE.

  [ Kent Baxley ]
  * Preseed chinese installs as zh_CN.UTF-8 rather than just zh_CN.  Fixes
    translation problems for chinese factory installs. (LP: #879114)

  [ Chen Hsin-Yi ]
  * Encode all strings stored in XML as UTF-8. (LP: #890113)
  * Add a unit test to test for bug 890113.

  [ Chris Townsend ]
  * Fix pyflakes error of assigned but unused variable 'e' from UTF-8 XML
    patch.

 -- Mario Limonciello <Mario_Limonciello@Dell.com>  Thu, 17 Nov 2011 19:04:21 -0600

dell-recovery (1.11) oneiric; urgency=low

  * If dell-eula is in the pool mark it for installation.  No changes for livefs
    type installs.
  * Only do the extra check for OS prober disable when using FIST.
  * Update translations from launchpad.

 -- Mario Limonciello <Mario_Limonciello@Dell.com>  Thu, 06 Oct 2011 16:07:30 -0500

dell-recovery (1.09) oneiric; urgency=low

  * In EFI installs, make sure to preseed the disk layout question to ensure
    the MBR isn't rewritten in the cleanup stages.
  * In late scripts, double check that os-prober is disabled.  On EFI installs
    GRUB gets reinstalled, so the conffile might not persist.

 -- Mario Limonciello <Mario_Limonciello@Dell.com>  Wed, 28 Sep 2011 13:42:11 -0500

dell-recovery (1.08) oneiric; urgency=low

  * grub-setup.exe: ignore failures in the embedding test that may be caused by
    seek errors.
  * grub-setup.exe: set root_dev to dest_dev for the case that DEVICE needs to
    be specified (avoiding having to add -r for the same argument).

 -- Mario Limonciello <Mario_Limonciello@Dell.com>  Mon, 26 Sep 2011 16:05:30 -0500

dell-recovery (1.07) oneiric; urgency=low

  * Whoops, actually make the change I was talking about in 1.06.

 -- Mario Limonciello <Mario_Limonciello@Dell.com>  Wed, 14 Sep 2011 10:29:41 -0500

dell-recovery (1.06) oneiric; urgency=low

  * Recommends on dpkg-dev to fix mingw32 grub-setup.exe build.

 -- Mario Limonciello <Mario_Limonciello@Dell.com>  Wed, 14 Sep 2011 10:18:50 -0500

dell-recovery (1.05) oneiric; urgency=low

  * If binaries already have been built for dell-recovery-bootloader, don't
    build them again.
  * Clean up all dell-recovery-bootloader built binaries on purge.
  * Drop devicekit-disks references.
  * Add extra variables to hide EFI recovery partition as well as legacy
    recovery partition.
  * Add support to build grub-setup.exe for a mingw32 target in postinst.
  * Add depends of ubiquity for dell-recovery-bootloader and -casper to force
    them to be removed during OOBE.

 -- Mario Limonciello <Mario_Limonciello@Dell.com>  Tue, 13 Sep 2011 12:52:05 -0500

dell-recovery (1.04) oneiric; urgency=low

  * Drop all code related to setting default u/i.  The u/i is always
    unity now, it will be 2D or 3D depending on the level of support
    of the graphics stack.
  * Pass utf8_strings=True to connect_to_signal handlers to fix handling
    of unicode directories for storing ISOs
  * Update translations from launchpad.

 -- Mario Limonciello <Mario_Limonciello@Dell.com>  Fri, 09 Sep 2011 17:52:51 -0500

dell-recovery (1.03) oneiric; urgency=low

  * Move all the "code" from dell-recovery-bootloader to it's own script
    so that it can be invoked from other places too.
  * Store all GRUB configs in /factory from now.  Don't use /boot/grub
    as that's where the on disk bootloaders will land for EFI as well
    as later MBR installs.
  * Don't use grub-install at all.  Always build bootloader binaries
    ourselves that rely items in /factory.
  * Set up the FAIL and SUCCESS scripts to work out of /factory for grubenv.
  * Reinstall GRUB to the MBR on fail if fist isn't around and not EFI.
  * Add missing RP declaration in FAIL-SCRIPT.
  * Lookup the recovery partition on demand during oem-config early
    command in case the devices were different during install.
  * Depending on when FAIL_COMMAND happened, we might have mountpoints.
    Clean them up.
  * Delay the write of the new MBR until the last step in the set active
    partition command.

 -- Mario Limonciello <Mario_Limonciello@Dell.com>  Thu, 08 Sep 2011 17:55:42 -0500

dell-recovery (1.02) oneiric; urgency=low

  * Install prebuilt GRUB to MBR and newly built GRUB to RP when possible.  
    - This allows a more complete emulation of factory process by reusing
      the prebuilt GRUB in the recovery scenario too.
    - The GRUB on the RP will only be used to RED screen after the MBR is
      replaced.
  * Only delete *.{dll|exe|bat} from /factory so that prebuilt GRUB binaries
    can be reused in other scenarios too.
  * Include the embedded GRUB configuration for prebuilt i386 and x86_efi-efi
    binaries.
  * Allow building both x86_64 and i386-pc prebuilt images if the -bin packages
    are installed for both.
  * Recommends grub-pc-bin and grub-efi-amd64-bin instead of grub-pc and 
    grub-efi-amd64.

 -- Mario Limonciello <Mario_Limonciello@Dell.com>  Wed, 07 Sep 2011 14:03:58 -0500

dell-recovery (1.01) oneiric; urgency=low

  * produce both i386-pc and x86_64-efi outputs in dell-recovery-bootloader.
  * Don't install grub to the RP during stage 2 anymore (no longer necessary
    with grub-setup in PE).
  * During stage 1 of recovery, if a pre-built EFI bootloader is present,
    install that rather than building a new one.

 -- Mario Limonciello <Mario_Limonciello@Dell.com>  Wed, 31 Aug 2011 14:31:11 -0500

dell-recovery (1.00) oneiric; urgency=low

  [ Kent Baxley ]
  * Move lzma and xz-lzma to "Depends" instead of "Recommends"
  * Fixed parted syntax error when naming the EFI System Partition in dell-boostrap.py

  [ Mario Limonciello ]
  * Clean up a bunch of pyflakes warnings and unused imports.
  * Add python syntax tests to clean rule, borrowed from ubiquity,
    Thanks Evan.
  * Merge with the natty EFI branch:
    - Add some new options for preseeding UP and RP.
    - Default the UP, RP, OS, Swap partitions to be dynamically determined.
    - Add a partition map to configure for either EFI, dual boot, or MBR installs.
    - Name the EFI system partition "EFI System Partition" to match partman-efi.
    - Match case insensitive on labels when trying to find partitions.
  * Default the recovery partition to be called 'OS'
  * Import translations from launchpad.
  * Merge the oneiric PyGI branch.
    - Convert all ubiquity pages to PyGI/Gtk3
    - Convert OIE to PyGI

 -- Mario Limonciello <Mario_Limonciello@Dell.com>  Thu, 18 Aug 2011 12:26:57 -0700

dell-recovery (0.99) oneiric; urgency=low

  [ Kent Baxley ]
  * Fixed versioning comparison error in recovery_advanced_gtk.py.
  * Fixed memory calculation issue. (LP: #817610)

  [ Mario Limonciello ]
  * Convert the userspace application and daemon to PyGI and GTK3.
  * Correct chroot.sh's test for a symlink.
  * Fix the path of the driver disable func in dell-bootstrap. (LP: #790108)
  * Update late bind mounts to use /run rather than /var/run.
  * Add missing debhelper token to dell-recovery-bootloader postrm
  * Add missing ${misc:Depends} to other packages in debian/control.
  * Update standards version.
  * Switch to dh_python2.
  * Add recommends for lzma (needed on the backend when creating custom ISOs)
  * Drop support for GIT FID overlays.  It's been unused for about 1 year now.
    All FID overlays should be in packages.
  * Fix the spacing in the tool_selector widgets from GTK3 transition.
  * Fix the line wrapping in the builder widgets from GTK3 transition.
  * Move both of the built in pages outside of the wizard declaration to make them
    easier to edit.
  * Update the network manager sleep/wake call for stuff used with the new API.
  * Prepopulate the new Gtk.Assistant sidebar with titles rather than individually.
  * Shorten titles of all pages since they now show in Gtk.Assistant sidebar.
  * Fix python aptdaemon for gtk3 transition.
  * Merge the natty EFI fixes branch:
    - Don't fail if /mnt/efi already exists in EFI install.
    - Install to EFI with the correct command.
    - Copy conf files to EFI system partition when applicable.
    - Set up the GRUB graphics and terminal for EFI.
    - Drop grub-pc to Recommends on dell-recovery-bootloader, but
      offer reduced functionality in the postinst when doing so to stop the
      installer from throwing a hissy fit about removing the bootloader package.
    - Disable failsafe graphics by default when installing in EFI mode.
    - Name the EFI system partition "ESP".
  * Import translations from LP.

 -- Mario Limonciello <Mario_Limonciello@Dell.com>  Wed, 03 Aug 2011 13:06:52 -0500

dell-recovery (0.98.2) natty-proposed; urgency=low

  * Fixed memory calculation issue. (LP: #817610)

 -- Kent Baxley <kent.baxley@canonical.com>  Thu, 28 Jul 2011 11:02:55 -0500

dell-recovery (0.98.1) natty-proposed; urgency=low

  * Move os-prober out of $PATH if installing to a single OS machine to prevent
    WinPE from setting off os-prober during grub-installer. (LP: #771560)

 -- Mario Limonciello <Mario_Limonciello@Dell.com>  Tue, 26 Apr 2011 20:27:21 -0500

dell-recovery (0.98) natty; urgency=low

  * Check the extensions of all initrd's found in casper directories to avoid
    clashing in images that have more than one kernel in the squashfs.
    (LP: #737058)

 -- Mario Limonciello <Mario_Limonciello@Dell.com>  Mon, 25 Apr 2011 13:01:07 -0500

dell-recovery (0.97) natty; urgency=low

  * dell-default-ui: If chinese install, force to 2D unity.

 -- Mario Limonciello <Mario_Limonciello@Dell.com>  Fri, 15 Apr 2011 10:38:19 -0500

dell-recovery (0.96) natty; urgency=low

  * Revert "Check UP for SDR in MFG Media".  Caused problems with factory process.

 -- Mario Limonciello <Mario_Limonciello@Dell.com>  Thu, 14 Apr 2011 16:07:45 -0500

dell-recovery (0.95) natty; urgency=low

  * If destination in SDR on recovery partition is CN, set the language to zh_CN.
  * Check UP for SDR in MFG Media.

 -- Mario Limonciello <Mario_Limonciello@Dell.com>  Mon, 11 Apr 2011 16:05:07 -0500

dell-recovery (0.94) natty; urgency=low

  * debs go into debs not debs/main.

 -- Mario Limonciello <Mario_Limonciello@Dell.com>  Fri, 08 Apr 2011 12:22:39 -0500

dell-recovery (0.93) natty; urgency=low

  * Fix missing OIE argument in recovery media generation from OOBE.
  * Sleep the network for the duration of the install in stage 2.

 -- Mario Limonciello <Mario_Limonciello@Dell.com>  Thu, 07 Apr 2011 16:06:44 -0500

dell-recovery (0.92) natty; urgency=low

  * casper/bootstrap: If an MBR was backed up before install started, restore it
  * ubiquity/bootstrap: If an MBR was backed up before install, don't restore DRMK
    or syslinux MBR's.
  * late: On bind mounts, create a compatibility symlink for /media/cdrom.
    - Fxies installation of packages in late.

 -- Mario Limonciello <Mario_Limonciello@Dell.com>  Wed, 30 Mar 2011 15:06:03 -0500

dell-recovery (0.91) natty; urgency=low

  * Move the choose-mirror sed workaround into SUCCESS_SCRIPT.  Fixes problems
    with apt cache during install. (LP: #737066)
  * Explicitly remove all APT Package lists at the end of install to guarantee
    success during oem-config.

 -- Mario Limonciello <Mario_Limonciello@Dell.com>  Tue, 22 Mar 2011 20:04:32 -0500

dell-recovery (0.90) natty; urgency=low

  * Remove grubenv in dell-recovery-bootloader postinst too.
  * Make sure to align partitions properly and to start on 1M boundary instead.
  * Force a cleanup of memory used for apt cache.

 -- Mario Limonciello <Mario_Limonciello@Dell.com>  Thu, 17 Mar 2011 16:54:39 -0500

dell-recovery (0.89) natty; urgency=low

  * Fix a corner case found for injecting dell recovery.

 -- Mario Limonciello <Mario_Limonciello@Dell.com>  Fri, 04 Mar 2011 12:17:16 -0600

dell-recovery (0.88) natty; urgency=low

  * Don't run os-prober during install unless dual boot.
  * debian/control:
    - Depends on dpkg-repack.
  * If the dell-recovery instance is running from the same series
    (eg natty) as the recovery partition:
    - Check the latest version in the recovery partition
    - Compare to the running version.  
    - If the running version is newer, include it in the new image 
      that was generated.
    - This is meant for the SRU case.  If an SRU is pushed for say 0.88.1
      then that SRU could be included in target media too.

 -- Mario Limonciello <Mario_Limonciello@Dell.com>  Thu, 03 Mar 2011 16:40:41 -0600

dell-recovery (0.87) natty; urgency=low

  * Fix disk creation in non DRMK case.
  * A bit of an experiment:
    - Force installation to run in safe graphics mode.

 -- Mario Limonciello <Mario_Limonciello@Dell.com>  Wed, 02 Mar 2011 14:25:55 -0600

dell-recovery (0.86) natty; urgency=low

  * Drop the hack for LP: #650703 now that there is a proper solution in ubiquity.

 -- Mario Limonciello <Mario_Limonciello@Dell.com>  Sun, 20 Feb 2011 06:08:39 -0600

dell-recovery (0.85) natty; urgency=low

  * Add a hack for LP: #650703 to not allow oem-config to start on the rc
    runlevel stopping to prevent a race between gdm and oem-config.
    - If a proper solution is added to oem-config/ubiquity, this hack can
      be dropped.

 -- Mario Limonciello <Mario_Limonciello@Dell.com>  Mon, 14 Feb 2011 18:40:40 -0600

dell-recovery (0.84) natty; urgency=low

  * OIE Archives: use tar format instead of tar.gz.
    - This is mostly because of limitations of tar.exe for WinPE.
    - A lot of the content (debs and squashfs) are already compressed using gzip,
      bz2, or lzma anyway.
  * Include a grubenv in factory config.
  * In recovery partition grub.cfg, use $prefix rather than hardcoding.
  * In recovery partition grub.cfg, use -- to delimit the end of line.
  * After SUCCESS, clean up the factory directory (regardless of if this was
    a factory install).

 -- Mario Limonciello <Mario_Limonciello@Dell.com>  Thu, 10 Feb 2011 17:45:27 -0600

dell-recovery (0.83) natty; urgency=low

  * Move the UP partition writing code to common so it can be called more easily
    outside of ubiquity if necessary.
  * Rewrite the UP bootsector if running in OIE mode.
  * dell-recovery-bootloader:
    - Set the prefix to /factory.
  * In OIE mode, generate a gzip'ed tarball rather than ISO image.
  * Create OIE images in their own directory.
  * Create an OIE diskpart recipe with the OIE image (w/ cushion of 300mb).
  * Update translations from Launchpad.
  * Update OIE help page for above changes.

 -- Mario Limonciello <Mario_Limonciello@Dell.com>  Thu, 10 Feb 2011 00:33:54 -0600

dell-recovery (0.82) natty; urgency=low

  * Preseed the new ubiquity/poweroff parameter to false for the standard
    recovery process to allow the reboot to work by default.
  * Update SUCCESS/FAIL late scripts to the updated location for grubenv.

 -- Mario Limonciello <Mario_Limonciello@Dell.com>  Sat, 05 Feb 2011 01:16:46 -0600

dell-recovery (0.81) natty; urgency=low

  * In the wizard and in bto autobuilder offer a new option to run an image in
    OIE mode.  This connects the image through all of the plumbing from 0.80
    and also disables it after the first successful run through.
  * With several different distinct installation methods, we don't know how we
    booted necessarily.  However, for a utility partition to function, a DOS
    MBR is required by the end of install.  Test the MD5 of the first 440 bytes
    of the MBR to make sure that it's one that we support.
  * Add support on the OIE page to specify custom scripts for SUCCESS or FAIL
    scenarios.
    - Update the BTO autobuilder
    - Update the GTK page
    - Update the backend
    - Update the documentation
  * Update translations from launchpad.

 -- Mario Limonciello <Mario_Limonciello@Dell.com>  Thu, 03 Feb 2011 18:44:44 -0600

dell-recovery (0.80) natty; urgency=low

  * If the kernel command line option 'oie' is found, enable OIE
    green/red screen.
  * Turn off OIE image runs after install.
  * BTO Autobuilder:
    - Touch the file as the user running autobuilder so it's owned by them rather
      than root when finished.
    - Add support for [native] isos.
  * Don't propogate dell-recovery configuration options through the command line.
    Instead store them in preseed/dell-recovery.seed on the recovery partition.
  * Support reading in old preseed/dell-recovery.seed from recovery partition
    before starting.
  * Fix the default preseed to not ask questions about the keyboard for newer
    versions of console-setup in natty.
  * Make OIE a debian template that can be preseeded and enabled from the GUI.

 -- Mario Limonciello <Mario_Limonciello@Dell.com>  Tue, 01 Feb 2011 02:18:38 -0600

dell-recovery (0.79) natty; urgency=low

  * Update UI setting logic to the current names of sessions in 11.04. It will
    still need to be adjusted based upon requirements.
  * Run usb-creator-gtk under dbus-launch too.  It seems to allow more errors
    to propogate up when necessary.
  * Disable UI overrides.  Default to Unity on all devices for now.

 -- Mario Limonciello <Mario_Limonciello@Dell.com>  Thu, 20 Jan 2011 15:54:44 -0600

dell-recovery (0.78) natty; urgency=low

  * Correct a rounding error when calculating the size of the resultant utility
    partition during recovery that would cause otherwise failed recoveries.
  * Add a more in depth workaround for bug 700910.
  * Create 'reset' modalias files to block driver installation.
  * Automatically mark all upgradable packages in the apt cache for upgrade.
  * Store ISOs created during OOBE in the user's Downloads directory
  * Add an optional method to directly invoke the burner during first boot.
    (disabled initially)
  * Attempt to invoke 'usb-creator-gtk' as the user 'oem' to help work around
    SIGSEGV's happening when launched as root.

 -- Mario Limonciello <Mario_Limonciello@Dell.com>  Tue, 18 Jan 2011 20:26:15 -0600

dell-recovery (0.77) natty; urgency=low

  * bootstrap: set the proper types in the population array.  New GTK seems to be
    more picky.

 -- Mario Limonciello <Mario_Limonciello@Dell.com>  Wed, 12 Jan 2011 10:33:12 -0600

dell-recovery (0.76) natty; urgency=low

  [ Mario Limonciello ]
  * Add a new binary package, dell-recovery-bootloader.
  * Translate the recovery line that is inserted into grub.cfg based
    upon the initial language selected during OOBE.
  * Include a Chinese translation of the above.
  * Use dbus-launch to start brasero (LP: #698347)
  * Remove superfolous --set parameters in grub.cfg's.
  * Adjust to current modules available in natty for bootloader postinst.
  * If the utility partition is corrupted, abort DRMK install, but don't
    cause the installer to crash.
  * If a package specifies a modaliases field, don't mark it for automatic
    installation if it's in debs/main.
  * Mark Jockey to install both free and non-free drivers.
  * On native BTO compatible images make sure to record in bto.xml that they're
    native during stage1.
  * On native BTO compatible images also record the date during stage1.
  * Add a test for bug 700910.  If encountered, skip that phase of install.
  * Update translations from Launchpad.

  [ Bryan Kemp ]
  * Updated Error string for non Dell/Alienware Systems  
  * Added support for Alienware platforms 

 -- Mario Limonciello <Mario_Limonciello@Dell.com>  Tue, 11 Jan 2011 01:46:01 -0600

dell-recovery (0.75) natty; urgency=low

  * Adjust the memory calculation to use /sys/firmware/memmap as 
    dmi-available-memory is no longer available in natty.
  * Check for an omsk recovery option in /proc/cmdline and in the squashfs
    during the initrd.  If it's found, don't run standard recovery/install.
  * Make sure /var/log/syslog actually exists before backing it up.
  * Check for running on an omsk image, and force dual boot to true if so.
  * During OOBE save the first set language as the language that recovery
    from HDD is ran as. (LP: #687480)
  * When the grub menu is regenerated, make sure LANG is properly set.
  * Fix widget translation for gtk Buttons.
  * Fix a backend crash when running in a more translated chinese.
  * Fix a backend crash with unicode paths.
  * Make sure the GRUB locale is properly set before rebooting in recovery.
  * Update translations from launchpad.

 -- Mario Limonciello <Mario_Limonciello@Dell.com>  Tue, 14 Dec 2010 23:25:52 -0600

dell-recovery (0.74) natty; urgency=low

  * Reset the location that grub is installed and looked for on the RP
    to be /boot/grub rather than /grub.
    - This has implications for the dual boot configuration.  Now to 
      activate a reinstall, /boot/grub/grub.cfg needs to be placed on the
      recovery partition.  The logic will still prefer one on the OS paritition
      however.
    - This also means that 0.74 and later are incompatible with any earlier
      BTO frameworks.  If this is used on something earlier than 11.04, then the
      integrated BTO framework from this package should be used instead.
  * If an image already provides a grub.cfg or common.cfg in /boot/grub, back
    it up to $file.old while building a recovery partition and restore it when 
    rebuilding the image again.
  * Check that the RP is actually a Linux RP before adding to the grub.cfg.
  * Test for 99_dell_recovery rather than trusting find_partitions when offering
    the recovery from the OS option.

 -- Mario Limonciello <Mario_Limonciello@Dell.com>  Wed, 10 Nov 2010 17:35:46 -0600

dell-recovery (0.73) natty; urgency=low

  * Fix the dual boot seed's command a little
  * Add support to boot loopback mounted ISO images on the recovery partition.
    - They must be titled 'ubuntu.iso' to function because some parts of the
      code can't dynamically detect the filename.
  * Run oem-config early and late commands from a shell script rather than a
    long chained list of && commands.
  * Remove the functionality of setting the pool command.
  * Add a new black_tree function that copies files off of a blacklist.
  * Only mount the ISO for SDR explosion when in a non-standalone ISO.
  * Add support for installing to a primary or logical partition.
  * When installing in logical partition mode, generate g2ldr on the
    partition of the primary OS.
    - This will chainload a /grub/grub.cfg from the recovery partition
      for recovery purposes.
    - This will chainload a /boot/grub/grub.cfg from the Linux OS partition
      for standard purposes.
  * Copy grub configuration files to the RP in dual boot mode so they can be
    executed from a Windows utility.
  * Build g2ldr earlier so that it can be used during install.

 -- Mario Limonciello <Mario_Limonciello@Dell.com>  Wed, 03 Nov 2010 00:49:00 -0500

dell-recovery (0.72) natty; urgency=low

  * Pull a lot of the FID tree directly into this package.
  * Add a new package, dell-recovery-casper intended to be installed in a livefs
    seed in order to add dell-recovery support directly to an initrd.
  * Detect if there is no scripts/bootstrap.sh in image, then try to put it into
    the initrd.
  * Set the recovery_type to a new "dynamic" setting by default.  This will probe
    for recovery partitions to find one that matches the booted device.
  * Modify the dual boot seed option to now be boolean.
  * Add support for a deb only FID overlay.
  * Test the initrd for containing 99dell_bootstrap too.
  * Show a spinner while testing the initrd (it can take a while now).
  * Produce a bto.xml rather than a collection of bto_* files.
  * Allow any return arguments for dbus_sync calls.
  * Only write out an xml file with padding if it's a new file.
  * Merge in the manufacturing site time zone logic.
  * Move the utility partition code out of this package and into a new dell-drmk
    package.
  * Add missing dependency on genisoimage.

 -- Mario Limonciello <Mario_Limonciello@Dell.com>  Fri, 15 Oct 2010 16:48:24 -0500

dell-recovery (0.71) maverick; urgency=low

  * Adjust the sandybridge blacklist to match that in the latest compiz.
    (LP: #644372)
  * Ubiquity bootstrap: sync before reboots.

 -- Mario Limonciello <Mario_Limonciello@Dell.com>  Tue, 21 Sep 2010 09:40:31 -0500

dell-recovery (0.70) maverick; urgency=low

  * Fix recovery from recovery of a recovery. (LP: #643889)

 -- Mario Limonciello <Mario_Limonciello@Dell.com>  Mon, 20 Sep 2010 16:10:17 -0500

dell-recovery (0.69) maverick; urgency=low

  * Unset dbus session address before spawning burning apps for recovery media.
    - Recent versions of ubiquity (2.3.18+) set the dbus session address in the
      environment.  This causes issues because root can't speak on the session
      bus (and that's what plugininstall.py runs as).

 -- Mario Limonciello <Mario_Limonciello@Dell.com>  Fri, 17 Sep 2010 13:34:42 -0500

dell-recovery (0.68) maverick; urgency=low

  * Add another id to blacklist for sugar bay.  Thanks Robert Hooker!
  * Include the architecture in the target ISO names.
  * Add one more rotational character to allow a full rotation.
  * Dynamically populate the list of available UI's.
  * For atom class, if une-efl is available, set to that by default.

 -- Mario Limonciello <Mario_Limonciello@Dell.com>  Thu, 16 Sep 2010 19:11:45 -0500

dell-recovery (0.67) maverick; urgency=low

  * Parse the architecture of debs in debs/main to help figure out which
    to install.
  * Modify the dell-default-ui logic to match goals better for 10.10.
  * Run dell-default-ui during install rather than on first boot.
  * Preseed any advanced questions in case this is non-RP install.
  * Update the text for the restart dialog.
  * In the swap recipe fixup, detect large memory (>= 4GB) and don't create
    swap in these scenarios either.
  * Fix the efi set_advanced logic to not accidentally force msdos.

 -- Mario Limonciello <Mario_Limonciello@Dell.com>  Mon, 13 Sep 2010 17:29:23 -0500

dell-recovery (0.66) maverick; urgency=low

  [ Mario Limonciello ]
  * If boot/grub/efi.img is found, create a mutlti-catalog ISO image.
  * Support FISH packages of nested archives for OIE.
  * Support media that uses GRUB to boot.
  * Mark a boot as an EFI boot if /sys/firmware/efi exists too.
  * Run grub-install in EFI mode too (it will use efibootmgr for us)
  * Fix Y-align on some labels.
  * If a disk is grub based, don't include the isolinux directory in the ISO.
  * Be more rigid about the scenarios that grub gets reinstalled on
    first boot.
  * Don't run part of the recovery plugin in bootstrap mode.
  * If dmi-available-memory isn't available (such as x86_64), fall back to
    /proc/meminfo.
  * No need to run efibootmgr to cleanup after install, the OS handles it.
  * Fixup creating media from recovery partitions containing eltorito.img.
  * Make sure the image complete dialog is centered.
  * Import translations from launchpad.

  [ Peter Petrakis ]
  * Autobuilder Frontend:
    - Cleanup of help text.
    - Add support to set iso prefix.
    - Add support to set specific dell-recovery package.
    - Add an option to skip the local git tree update.

 -- Mario Limonciello <Mario_Limonciello@Dell.com>  Thu, 09 Sep 2010 19:29:19 -0500

dell-recovery (0.65) maverick; urgency=low

  [ Mario Limonciello ]
  * Save files in XDG Downloads directory by default (LP: #616671)
  * Re-encode strings to utf8 when checking ISOs in builder mode. (LP: #616663)
  * Remove unused misc import in dell-recovery ubiquity plugin.
  * If choosing resize mode, still hide the UI pieces that make the page grow.
  * Clean up pylint warnings and errors in the ubiquity plugins.
  * Don't allow the bootstrap plugin to run if not in automatic mode.
  * Hide the plugin_widgets page in factory mode to prevent the app from
    growing and showing the wrong sized slideshow.

  [ Peter Petrakis ]
  * Add bto-autobuilder for standalone build features. (LP: #619452)

 -- Mario Limonciello <Mario_Limonciello@Dell.com>  Tue, 17 Aug 2010 15:42:17 -0500

dell-recovery (0.64) maverick; urgency=low

  [ Mario Limonciello ]
  * Use the newly available progress bar from all ubiquity plugins to display
    status while building the RP.
  * Split out the propagated kernel options into their own file, to make sure
    they are common to the RP after install too.
  * If common.cfg is missing, don't flip out.
  * Make sure that BOOT_IMAGE is not propagating into the RP.
  * Always output the name of the plugin in debug strings.
  * Fix backwards list for une/ude in UI chooser.
  * Correct a rounding regression with the switch to parted for making partitions.
  * Add some additional debugging for all installs to share more about the creation
    of the UP and grub.
  * Strip the stray characters at the end of extra command line.
  * Backup the logs to the RP at the end of building RP for later debug purposes.
  * When booting grub from partition 4, search that partition before the rp for
    a common.cfg

  [ Peter Petrakis ]
  * Record the base iso used in the bto_manifest
  * Calculate the md5sum of each driver fish and record it in bto_md5sum

 -- Mario Limonciello <Mario_Limonciello@Dell.com>  Tue, 10 Aug 2010 20:16:46 -0500

dell-recovery (0.63) maverick; urgency=low

  * Fix a regression with tgz type fish packages from previous pylint cleanup
    due to tarfile not containing an __exit__ method.
  * When operating on a newer ubiquity version, hide the progress_section
    at window bottom.
  * Drop the title string on the bootstrap page.  It looks funny.
  * Don't propagate BOOT_IMAGE either to target system.
  * Add a title string to the recovery page, it looks funny without it.

 -- Mario Limonciello <Mario_Limonciello@Dell.com>  Thu, 05 Aug 2010 17:43:39 -0500

dell-recovery (0.62) maverick; urgency=low

  * Work around a bug with interactions between a non-KMS plymouth and
    casper running when VT7 is active by not running casper stop if
    'noprompt' is not present in /proc/cmdline.
  * Add a (hidden) advanced settings popup window for dell-bootstrap.
  * New side effects for the advanced settings popup:
    - All advanced configuration options get propogated to the /proc/cmdline
      used during installation (off the RP).
    - The number of callbacks, set_, and get_ functions needed to be reduced
      to allow code to be reused.
    - All template questions that were used a lot were reused multiple times
      now have common definitions to avoid keeping the strings all over.
    - Set the table of advanced features inactive when running on non-genuine
      HW and also when running in HDD recovery mode.
  * Set type as the last action in updating the UI to avoid dual boot settings
    mucking with it.
  * Drop the dell-language ubiquity plugin.  It was only used to keep a constant
    title, which ubiqutiy now has support for.
  * Merge in the dell-default-ui plugin from dell-oobe (which is now unnecessary).
  * Merge translations from launchpad.

 -- Mario Limonciello <Mario_Limonciello@Dell.com>  Mon, 02 Aug 2010 18:37:18 -0500

dell-recovery (0.61) maverick; urgency=low

  [ Mario Limonciello ]
  * Be clearer in the logging what "Fixed up device" means.
  * Don't show an error for being unable to run dell-recovery in non-oem
    mode.
  * Don't override the ubiquity title with a hack anymore.  Rely on doing
    this via ubiquity/custom_title_text in the preseed.
  * Make adjustments to be compatible with the ubiquity Maverick redesign.
    - Don't modify step_label.
    - Add a plugin_title key so that we show title_section.
  * Update deprecated ParseSection for TagSection in dell-bootstrap.
  * Add a new method to the backend that causes the system to be prepared
    to run in recovery mode on the next boot.
  * Correct usage of the builtin function 'filter'.  Thanks Peter Petrakis.
  * Add basic support for a new start page that isn't part of GTKAsssitant
    allowing the use of menus, more dialogs, and launching restoration
    directly from a frontend.
  * Cleanup a variety of warnings that pylint was throwing.
  * Update translations from launchpad.

 -- Mario Limonciello <Mario_Limonciello@Dell.com>  Sat, 24 Jul 2010 17:52:27 -0500

dell-recovery (0.60) maverick; urgency=low

  * When genisoimage fails, be more informative in it's error message
    to the user about why it may have failed.
  * Merge translations from launchpad.
  * Mark some more strings translatable that previously weren't.
  * For FISH scripts, just execute them rather than special casing python and
    shell.  This means all scripts need #!/bin/sh or #!/bin/python at the top.
  * If FIST is found, don't extract the UP.  This means factory process ( of
    some sort )
  * Reverse the order of calling /tmp/set_active_partition and SUCCESS_SCRIPT
    to prevent problems with BTO Anywhere.
  * When calling scripts in non-negotiable, don't use exec. (LP: #602414)
  * Update for deprecated isInstalled to use is_installed instead.
  * Add a new tri-state knob for configuring the behavior of swap
    dell-recovery/swap = (true, [dynamic], false)
    - false will force swap on
    - false will force swap off
    - dynamic (default) will detect small drives (<=64GB).  If one of these 
      is found, disable the creation of a swap partition. (LP: #601780)
  * Disable terminal spawning if debug-ubiquity mode is enabled since the
    same effect can be achieved with ctrl-alt-T.
  * Drop support for running in virtualbox.  If it's actually desirable, vbox
    has support to modify the DMI information.
  * For grub conffiles, write out in the new 10.10 syntax when working with
    newer media.
  * Write out a UUID to search for in the grub conffile in the event that it's
    not actually on hd0.

 -- Mario Limonciello <Mario_Limonciello@Dell.com>  Thu, 17 Jun 2010 15:09:45 -0500

dell-recovery (0.59) maverick; urgency=low

  * Add a new preseedable option to set a disk layout (supports mbr or gpt).
    - During install if we are in GPT mode (but not EFI), then install grub
      to the partition as our success failover
  * If we detect /proc/efi on the system, force the disk layout to gpt.
  * Use efibootmgr to twiddle the NVRAM to set the active device if on
    an EFI system.
  * Drop old fdisk based hacks for making partition tables when in mbr
    mode.  
    - Now use a parted wrapper.  
    - python-parted would be nice to use, but would add another dependency.
    - parted_server/partman would be nice too, but are a little cumbersome
      to work with outside the context of d-i or ubiquity partitioning.
  * Don't try to build a recovery partition if we detect that we are booted
    to the same device.
  * Drop kexec support.
  * When working in gpt mode, workaround a partman-partitioning bug that
    would otherwise prevent the bootloader from being installed.

 -- Mario Limonciello <Mario_Limonciello@Dell.com>  Fri, 11 Jun 2010 16:33:48 -0500

dell-recovery (0.58) lucid; urgency=low

  * Adjust alignment from ubiquity changes in v2.2.23.
    - Bootstrap page now has yalign 0 and no fixed width
    - Recovery Media creation page, yalign 0 and remove some fixed widths
  * Merge translations from launchpad.

 -- Mario Limonciello <Mario_Limonciello@Dell.com>  Mon, 26 Apr 2010 14:59:06 -0500

dell-recovery (0.57) lucid; urgency=low

  [ Mario Limonciello ]
  * Import translations from launchpad.
  * Add the ability to disable nvidia driver installation during install too.
  * Add an additional postinstallation script directory for non-negotiable items
    shipped with this package.
  * Add a script to call the DKMS autoinstallation script to catch any modules
    that may have failed to build/install during install such as PAE kernels. 
    (LP: #563906)
  * match_system_device: Don't allow matching anything without a 0x preceding it.
    - Still allows base 16 ints
    - Still allows base 16 ints encapsulated in a string
  * Invert topdown for match system device.
  * Ignore devices / vendor id that are too long.
  * Add a test to test all devices on a system to the source package.

  [ James Ferguson ]
  * match_system_device: Don't recursively follow symlinks after the first
    level.

 -- Mario Limonciello <Mario_Limonciello@Dell.com>  Wed, 21 Apr 2010 23:12:35 -0500

dell-recovery (0.56) lucid; urgency=low

  * Handle the exception that no casper UUID or no initrd are in the image by
    displaying it more nicely.
    - Although we can probably work around this, it will be troublesome down
      the road, so it's better to catch it and notify the user it's a broken
      image.
  * Try harder to detect the locale chosen at bootstrap.
  * Filter more gfxboot menu selections from propagating through the system
    from the locale that they had selected.
  * Default to use git:// protocol rather than http://.  It's far quicker for
    checkouts anyhow.
  * Render the icon at 128x128 to avoid GTK warnings.
  * Don't remove any items during SDR or UP explosion.  Rely on them being
    cleaned up at during the success command instead.
  * Shuffle the widgets around on the bootstrap page so that they stop getting
    clipped when translations are loaded.
  * Move gtk.Spinner into an eventbox so that glade doesn't nuke it every time
    the gtk.Builder file is modified.
  * Fix up the padding a little bit on the create recovery media page.
  * Import translations from launchpad.
  * Set the cancel button to an imported Cancel rather than always english.

 -- Mario Limonciello <Mario_Limonciello@Dell.com>  Sat, 17 Apr 2010 12:55:03 -0500

dell-recovery (0.55) lucid; urgency=low

  * Add support for type 0x27 partitions (NTFS Win7 Recovery partition).
  * When first building the UP, check for all possible upimg filenames.
  * Add two binary files taken directory from factory process that are used
    to produce a compatible MBR and PBR such that DellDiags can be launched
    from a BIOS menu.
  * Use some crafty maneuvering to create the UP using parted rather than
    mkfs.vfat.  The latter appears to not properly fill out bytes 11-35 of
    the PBR causing it to not be bootable.
  * Take the necessary bytes out of the two binary files to place them in
    place, making the PBR properly bootable.
  * debian/control:
    - Drop recommends for syslinux since we use our own mbr now.
  * When operating in ubiquity debug mode, expose exceptions even if we're
    in a factory boot.
  * If we didn't include an autoexec.bat/config.sys (as is the case from normal
    DellDiags releases), then make the files we need to be bootable.
  * Update icon to new Dell branding icon and render it at a higher resolution.
  * Do a better job at filtering command line options that shouldn't propagate
    to the target system.
  * Replace dell-dvd png with an svg so that is scales better at high resolution.
  * Filter extra kernel command line arguments in all scenarios, not just if
    dell-recovery is in the kernel command line.
  * Shuffle the dell-bootstrap plugin to come before language again.
    - This will allow us to use debian-installer/language to preseed the install
      to a particular language.
    - This also allows the rest of the UI to be customized besides just the
      dell-bootstrap plugin.
  * Fix translation support.  We should be able to load translations for all
    widgets now.
  * Introduce a 3rd ubiquity plugin that forces the title of the parent window.
    This is necessary because bootstrap runs before the language page, which
    which reset the title again.
    - Only load it if we don't have dell-recovery/recovery_type on kernel 
      command line (which means factory mode)
  * Adjust the names of some of the templates to not show items as bold in
    the bootstrap plugin.

 -- Mario Limonciello <Mario_Limonciello@Dell.com>  Thu, 15 Apr 2010 00:55:47 -0500

dell-recovery (0.54) lucid; urgency=low

  * Fix a crash in HDD mode from get_selected_device not being initialized
    in that context.
  * Import translations from launchpad.

 -- Mario Limonciello <Mario_Limonciello@Dell.com>  Sun, 11 Apr 2010 00:38:17 -0500

dell-recovery (0.53) lucid; urgency=low

  * Add a preseedable template to mark which partition should be active
    after a successful installation.
    - For an installation that is resizing another OS, don't set this key.
  * Pull in portions of the SUCCESS, FAIL, and chroot scripts to this package.
    - The ones on the recovery partition will still be executed if they exist,
      but they will also be removed after execution.
  * Produce a shell script to make sure that sfdisk is called on the right
    device.
  * Don't copy kernel command line parameters to the extra debug options in the
    recovery partition grub.cfg
  * Don't propagate debian-installer preseeds through.
  * Add a preseedsable template to mark which partition should be active
    after a failed installation.
  * If active or failed partition isn't preseeded, set a sane default for the 
    resize case.
  * Don't propagate any ubiquity (automatic-ubiquity, debug-ubiquity) kernel
    command lines through to the actual system install.
  * When in dual boot mode, don't install grub onto the RP.
  * When in dual boot mode, calculate the size of and produce additional
    partitions for the other OS to install into.
  * When in dual boot mode, install grub onto the 4th partition so that install
    can kick itself off.
  * When in dual boot mode, don't offer the resize options.

 -- Mario Limonciello <superm1@ubuntu.com>  Sat, 10 Apr 2010 10:30:05 -0500

dell-recovery (0.52) lucid; urgency=low

  * dell-bootstrap:
    - Actually append drivers to the to_remove list
    - Allow multiple drivers to be blocked from install (by comma separated list).
    - On the debug image, output the version number.
    - Enable some level of translation.  It's still got some issues, but is better
      than before.
  * Add an argument to check the currently installed version.
  * Only import GTK for the necessary pieces.
  * backend:
    - Add a new function: query_have_dell_recovery that will determine if a 
      dell-recovery deb or rpm is on the filesystem of an image or in a BTO tree.
  * builder:
    - If dell-recovery isn't included in the chosen image or in the chosen FID
      tree, then support injecting it into the image.
    - Make sure to clean up dynamic buttons when necessary.
  * Don't allow building the list store if git was installed and removed.
  * Catch exceptions when errors happen installing packages.
  * Import translations from launchpad.

 -- Mario Limonciello <Mario_Limonciello@Dell.com>  Mon, 05 Apr 2010 22:50:45 -0500

dell-recovery (0.51) lucid; urgency=low

  * Don't fail reinstall if missing an SDR.
  * Import translations from launchpad.
  * Add a new template: dell-recovery/disable-driver-install, which will block
    the installation of a preseeded list of drivers during postinstall phase 
    from Jockey.
  * When running in ubiquity debug mode, spawn a terminal to use.
  * Add a new dual boot template used to enable a dual boot preseed.
  * Propagate the dual boot parameters through the command line on installation
  * Add a new template: dell-recovery/dual_boot_seed.
    - This template's primary purpose is to add an additional seed to stack on
      the default seed.
    - When configured, the dell-recovery, dell-oobe, and dell-eula packages will
      not be installed.
    - For this to work, you need to be using casper 1.215 or later.

 -- Mario Limonciello <Mario_Limonciello@Dell.com>  Thu, 01 Apr 2010 19:07:49 -0500

dell-recovery (0.50) lucid; urgency=low

  * Add some strings that may be used in a EULA plugin.
  * Set the orientation to vertical on some vboxes that were showing horizontal.
  * GTK Frontend:
    - Raise exceptions when having errors initializing the backend.
  * BTO Frontend:
    - Rename fish page to drivers page
    - Guard drivers page from same file multiple times
    - Add a new applications page that matches applications to SRVs
  * Backend:
    - Support building a folder of SRVs that will be processed in
      the ubiquity frontend.
  * Bootstrap:
    - Add support to scan the RP for an SDR and explode SRVs that match it.
    - Automatically remove all SRVs after explosion.

 -- Mario Limonciello <Mario_Limonciello@Dell.com>  Wed, 31 Mar 2010 03:31:26 -0500

dell-recovery (0.49) lucid; urgency=low

  * Another correction that should help widget translation in BTO builder
    mode.
  * If the media contains a pool script, then configure it to be called
    during the oem-config early command.
  * When propagating kernel parameters, filter out any dell-recovery/
    specific ones.
  * Ensure that the recovery partition is mounted read only during the OOBE.
  * Add a new template for preseeding the pool rebuild command used during
    install as well as during OOBE early preparation.
  * Import translations from launchpad.

 -- Mario Limonciello <Mario_Limonciello@Dell.com>  Mon, 29 Mar 2010 01:16:58 -0500

dell-recovery (0.48) lucid; urgency=low

  * Dell/recovery_common.py:
    - Introduce a python version of create-new-uuid that is more flexible on
      names of casper uuid's and formats of initrds.
    - Move walk_cleanup here.
  * Dell/recovery_backend.py:
    - Don't preserve symlinks on the overlay of the FID tree.  Can cause issues
      during generation.
    - Move the walk_cleanup function out
    - Use the python version of create-new-uuid instead.
  * debian/control:
    - Recommends for parted.
    - Drop git-core from recommends.  it will be pulled in during runtime if
      needed.
  * ubiquity/bootstrap:
    - Hide loopback devices from being offered.
    - Always replace a grub.cfg on the recovery partition.
    - Automatically propagate any extra kernel command line options (after --)
      into the installed system and any grub menu recovery options.
    - Add the builder into the ubiquity array of builders so it can be
      translated.
  * ubiquity/dell-recovery:
    - Add the builder into the ubiquity array of builders so it can be
      translated.
  * Update text for reboot dialog to not tell people to take out their media
    so soon.  It's actually OK now to do an install with the media in the drive
    too.
  * Mark all BTO image builder strings for translation too.
  * Enable translation for all GTK based frontends, not just standard.
  * create-new-uuid:
    - Drop, superceded by a python version
  * Update translations from launchpad.

 -- Mario Limonciello <superm1@ubuntu.com>  Sat, 27 Mar 2010 05:05:35 -0500

dell-recovery (0.47) lucid; urgency=low

  * Fix timestamp on stepDellBootstrap.ui to fix FTBFS.
  * Update translations from launchpad.

 -- Mario Limonciello <superm1@ubuntu.com>  Wed, 24 Mar 2010 20:18:49 -0500

dell-recovery (0.46) lucid; urgency=low

  * Default to a 32mb UP rather than no UP if upimg.bin is missing.
  * Add support to also extract a .zip or .tgz for a UP rather than an image.
  * Move the UP explosion step to the beginning of install rather than during
    the RP build.
  * Allow handling early exceptions.  For interactive type installs, show the
    error.  For noninteractive installs, the error will be logged in syslog.
  * Offer in the frontend to produce an image with a utility partition in BTO
    mode.
  * Fix the frontend to declare the intro page as an intro page and all other
    pages as progress pages.
  * Move the declarations of valid up names to recovery_common.
  * In the backend, clear out any existing UP's in an image if we are providing
    a new one.
  * Add logic to process .zip and .tgz type UP's in the backend.
  * Update translations from launchpad.
  * Install the 99_dell_recovery in /usr/share/dell/grub rather than
    /usr/share/dell.
  * Move grub.cfg from the ubuntu-fid tree into dell-recovery.
  * Move the functions for dynamically filling out grub files into
    recovery_common.
  * Dynamically fill grub.cfg's partition and OS information out.
  * Clean up the text for the reboot dialog to clarify the action that needs
    to happen.
  * Add a tooltip to the dell-dvd image to show the device the recovery media
    is mounted on, for debug purposes.
  * Convert the swap detection unmount routine to use udisks.
  * Convert the install disk detection routine to use udisks.
  * No longer rely on the preseeded value for partman-auto/disks.  We'll be
    detecting entirely independently now for that.
  * Since we can more accurately detect disks, don't enable EDD for any of the
    default boot options anymore.
  * Set the default recovery partition grub menu colors to red/white rather than
    red/black to better emulate what we see in the factory with failures.
  * Detect invalid recovery partition filesystems and notify the user.
  * Send the detected potential devices list to the frontend.
  * Allow the user to select a different disk than the first one in the UI if
    they would like to.
  * Add support for FAT32 LBA.
  * Default to FAT32 LBA.

 -- Mario Limonciello <Mario_Limonciello@Dell.com>  Wed, 24 Mar 2010 19:34:52 -0500

dell-recovery (0.45) lucid; urgency=low

  * Remove the bootsplash theming as it may be adding an unnecessary delta
    to boot speed.
  * Only install dell-recovery if we have an RP during the install and will
    be going through the OOBE from the Linux side.
  * Hide NTFS based WinRE partitions (whether they have linux content or not)
  * Add basic support for installing from alternative partition types.
    - Support NTFS and VFAT initially
    - Don't hardcode the mount type when mounting freshly formatted partitions.
    - Don't install grub to an NTFS RP during factory install, kexec, or post
      reboot situations.
    - Iterate the labels before the devices.  Inefficient, but saves us trouble
      from the wrong device getting picked up early.
    - Allow detection of recovery partitions to pick up NTFS w/ the right label
      (RECOVERY)
  * Use udisks to find the details for the RP rather than parsing files manually
    in /dev
  * Don't install the grub.d line on all systems with dell-recovery.  Instead
    during OOBE, detect if there is an RP and conditionally install it.
  * During the backend's create_ubuntu function, check for .disk/info to verify
    this is really a partition containing Ubuntu.
  * Adjust spacing on the bootstrap page.
  * Don't show HDD recovery if not genuine.
  * Dynamically fill the content of the 99_dell_recovery during OOBE.
  * Catch errors trying to cleanup during unmount on the backend.
  * Import translations from launchpad.

 -- Mario Limonciello <Mario_Limonciello@Dell.com>  Fri, 19 Mar 2010 16:08:52 -0500

dell-recovery (0.44) lucid; urgency=low

  Ubiquity bootstrap plugin:
  * Run after the language page rather than before all pages.  This should
    allow the UI to be fully translated (if available).
  * Set the icon for recovery media to 'desktop' rather than 'start-here'.
    The default 'start-here' icon isn't very visible.
  * Use partx to force an update to the kernel about what devices are on the
    system after removing them using parted during bootstrap.
  * Also cleanup extended partitions.  Some assumptions are made here, so this
    might need to be expanded upon if it breaks.
  * Update boot background to reflect new branding.
  * Add help text to explain the minimum size necessary for flash drives.
  * Move the info_window into the main window rather than as a popup.
  * Clean up some unnecessary widgets from the bootstrap page.
  * Hide close/minimize from any popup windows.
  * Draw attention away from the steps portion of the window by setting it non
    sensitive and hiding it when the recovery partition build starts.
  * Fix whitelist building for dell-bootstrap to not miss files in the root
    directory.

  Recovery Backend:
  * List out any FISH packages in a bto_manifest that gets stored in the ISO.

 -- Mario Limonciello <Mario_Limonciello@Dell.com>  Tue, 16 Mar 2010 13:40:15 -0500

dell-recovery (0.43) lucid; urgency=low

  * Add a new function to recovery_common to support checking if the devices
    in a system match an ID.
  * Use sysfs to read dmi info rather than dmidecode.
  * Add all the strings from the ubiquity pages to debian/templates, which 
    should enable translation for all of them.
  * Don't raise permissions for check vendor anymore since it's just parsing.
  * Always try to install dell-recovery, and adobe-flashplugin even if they
    aren't in debs/main.
  * Don't show device nodes on the summary page.
  * Merge translations from launchpad.

 -- Mario Limonciello <Mario_Limonciello@Dell.com>  Thu, 11 Mar 2010 18:39:51 -0600

dell-recovery (0.42) lucid; urgency=low

  * Unbreak BTO image builder mode from previous commit.

 -- Mario Limonciello <Mario_Limonciello@Dell.com>  Tue, 09 Mar 2010 18:38:29 -0600

dell-recovery (0.41) lucid; urgency=low

  * Ask for PW only after last wizard page.

 -- Mario Limonciello <superm1@ubuntu.com>  Tue, 09 Mar 2010 09:52:19 -0600

dell-recovery (0.40) lucid; urgency=low

  * Create separate udev rules for devkit and udisks since they need
    to match on different things.
  * ubiquity/dell-recovery.py:
    - Only show the page if a dvd or usb burner is available.  No use showing
      when the only option is "None"
    - Update the Install class to use current ubiquity functions.
  * ubiquity/dell-bootstrap.py:
    - Only touch the oem-config run file if oem-config was preseeded.
    - Allow starting from a partition called RECOVERY in case we came from
      a Win7 RE.

 -- Mario Limonciello <superm1@ubuntu.com>  Sun, 07 Mar 2010 01:12:28 -0600

dell-recovery (0.39) lucid; urgency=low

  * dell-bootstrap:
    - Unset oem-config/{early,late}_commands when doing an install that doesn't
      include an RP.
    - Fill in the data dynamically for the oem-config early command.
    - Reference partition numbers and /cdrom mount from variables to more easily
      change later as necessary.
    - Use the casper init script to cache all the binaries and libraries needed
      to reboot.
  * Allow setting the OS and Swap partitions that are cleared during install
    from preseed parameters, dell-recovery/{os_partition, swap_partition}
  * Remove unused has_separator from ubiquity bootstrap plugin.
  * Adjust 99_dell_recovery to refer to ubuntu.seed instead for reinstall.
  * Don't allow the recovery window to be closed or minimized.
  * Disable kexec by default.  It appears to cause problems on non-KMS HW.

 -- Mario Limonciello <Mario_Limonciello@Dell.com>  Fri, 05 Mar 2010 17:48:57 -0600

dell-recovery (0.38) lucid; urgency=low

  * dell-bootstrap:
    - Don't eject the media for the user.  This appears to cause some problems with
      current daily media in that portions of the squashfs needed for displaying
      that dialog haven't yet been cached.

 -- Mario Limonciello <Mario_Limonciello@Dell.com>  Tue, 23 Feb 2010 15:47:48 -0600

dell-recovery (0.37) lucid; urgency=low

  * Port another missed area from devkit-disks to udisks.
  * debian/control:
    - drop python-central build depends.
    - Enhances: ubiquity-frontend-gtk
    - Recommends: syslinux
  * Add a function to ensure this is running on Dell hardware during OEM config.
  * Move white_tree into common to allow it to be used by the ubiquity GUI too.
  * Introduce bootstrap mode if the package is installed pre-ubiquity run.
    - (N/A) for oem-config run.
    - Causes the bootstrap/ portion of git to be unnecessary
    - Pulls in some of the post install portions of git to earlier in the install.
    - (LP: #525136)
  * debian/postinst:
    - Don't fail if dbus can't be reloaded.
  * Only ask for permissions to mount hard drives, feel free to loop mount devices
    without additional permissions.

 -- Mario Limonciello <Mario_Limonciello@Dell.com>  Mon, 22 Feb 2010 19:21:08 -0600

dell-recovery (0.36) lucid; urgency=low

  * Fix translations stuff so that we only use one template (dell-recovery)
    that should be imported from Launchpad in a mergable branch.
  * Don't continually loop mount ISOs when they are selected in the GUI.
    Most systems run out of loopback devices at 7 and dell-recovery doesn't like
    that too much.
  * Encode strings that sent over dbus when mounting directories (LP: #514452)
  * debian/control:
    - Add a depends on udisks.
  * Add support for UDisks, followed by falling back to Devkit-disks and lastly
    HAL.
  * Convert package to dh7 rather than cdbs.
  * Convert package to a v3 source package.

 -- Mario Limonciello <Mario_Limonciello@Dell.com>  Tue, 16 Feb 2010 17:39:18 -0600

dell-recovery (0.35) lucid; urgency=low

  * Correct a minor error that prevented the backend from running when a utility
    partition was present but upimg.bin wasn't on the recovery partition.

 -- Mario Limonciello <mario_limonciello@dell.com>  Fri, 15 Jan 2010 17:03:11 -0600

dell-recovery (0.34) lucid; urgency=low

  * Put all the builder code into it's own python file to clean up the frontend
    code.  Move the logic to determine if to use builder into the main startup
    script instead.
  * Remove extraneous builder_ prefix from all builder specific functions.
  * Fix running in builder mode on a non-preloaded system.
  * Clean up arguments in main launcher script that determines whether or not
    to be running in builder mode.
  * Move the logic to increment the BTO version into the various frontends
    rather than incrementing during the backend query_bto_version method.
  * Only offer DVD burning if DVD burning hardware is on the system.
  * Rather than just greying out the DVD burner radio buttons when DVD burning
    hardware isn't available, hide the widgets all together to avoid confusion
    as to why the widget is greyed out.
  * Clean up the OEM config page to line up the widgets and add some nicer
    icons.
  * Add icons for the normal GTK frontend's media selection page.
  * Don't show the full path on the summary page.  Prevents the GUI from
    growing in size (in normal circumstances) in builder mode.
  * Use query_iso_information in the frontend rather than query_bto_version to
    ensure the information being queried is reflective of the OS on the RP
    not the running OS.
  * Move the default value of 'A00' when no BTO version is defined into the
    increment_bto_version function used in recovery_common.
  * Automatically close the fetch window when complete.
  * Don't show the terminal for fetching, but allow it to be expanded.
  * Add a cancel button to the fetch if the user wants to abort it.
  * Add a pulsing thread to the backend so that it can report during activities
    that it has no idea when they will  be done.
  * If the progress is -1% done, pulse the  bar in the GTK frontend
  * In the OEM-Config frontend, show some ASCII characters when we don't know
    the true progress.

 -- Mario Limonciello <mario_limonciello@dell.com>  Thu, 14 Jan 2010 18:29:58 -0600

dell-recovery (0.33) lucid; urgency=low

  [ Mario Limonciello ]
  * Split out the common stuff that is used by the backend and frontend into a
    common python script.
  * Don't require an utility partition to declare a system a preloaded system.
    During development it's possible that UP's aren't included.
  * Move the function to find burners into -common so alternative frontends
    can use it.
  * Introduce an OEM-Config plugin to force the user to at least be questioned
    to create recovery media for the first time.
  * Don't install an icon on new users' desktops anymore since the questions
    are posed via OEM-config.
  * Clean up the old icon from the skel folder in case other new users are made.
  * debian/control: Mark as enhances for oem-config-gtk
  * Fix "Error parsing subject struct" when running on Lucid (no apparent 
    regressions on Karmic with this fix)
  * Since .desktop file is no longer on the desktop, rename it's action to be
    more appropriate.
  * Add a lintian overrides file for errors that are irrelevant.
  * Add translation support to templates for strings shown only in Ubiquity.
  * If git-core isn't installed, but the user is running in builder mode, offer
    to install it using aptdaemon if available.
  * debian/control: Recommends on python-aptdaemon-gtk
  * Prevent a crash if the git server is unaccessible when trying to fetch
    the list of items.

  [ Javier Collado ]
  * Use re to parse the BTO version number more flexibly.

 -- Mario Limonciello <mario_limonciello@dell.com>  Wed, 06 Jan 2010 16:23:02 -0600

dell-recovery (0.32) karmic; urgency=low

  * Now that Dell's internal tools have support for FISH packages that
    are single debs, pdfs, python scripts or shell scripts
    not published in FI format, allow them on the FISH page.

 -- Mario Limonciello <superm1@ubuntu.com>  Thu, 03 Dec 2009 21:58:20 -0600

dell-recovery (0.31) karmic; urgency=low

  * Add support for reading .discinfo from RHEL disks.
  * When reading in a base image, set self.distributor before updating git info.
  * If lsb_release isn't available, set some sane variables.
  * Strip out the possible enterprise and server bits from lsb_release.
  * Catch exceptions when spawning the backend and try to log them if possible
    to improve debugability.
  * Hook up the command line argument --target to actually do things.
  * Test for "Download" in ~ before just assuming "Downloads" is our ideal dir.
  * In the backend, clobber all files with FID overlay regardless of date.
    This helps billerica images as well as FID changes that were created
    before an image was published.

 -- Mario Limonciello <Mario_Limonciello@Dell.com>  Wed, 18 Nov 2009 09:32:02 -0600

dell-recovery (0.30) karmic; urgency=low

  * Make the regeneration of the UUID optional, and only if the appropriate 
    files are present.  Allows Billerica images to proceed a little bit 
    further.
  * Iterate the list of items in .disk/info to find the first floating point 
    number to assign to the release series.

 -- Mario Limonciello <mario_limonciello@dell.com>  Mon, 09 Nov 2009 17:32:32 -0600

dell-recovery (0.29) karmic; urgency=low

  * Add a short README directing users to the right places for HOWTOs.
  * Don't show X-rev tags in builder mode if A-rev tags are present unless
    an extra command line argument is added.
  * Don't erroneously call builder_fid_toggled a whole bunch of times when
    choosing an ISO image.
  * Optionally allow choosing branches via a command line override.  Useful
    for one-off projects where tip is known stable.

 -- Mario Limonciello <mario_limonciello@dell.com>  Thu, 05 Nov 2009 15:44:17 -0600

dell-recovery (0.28) karmic; urgency=low

  * if .disk/info exists, just assume ubuntu rather than trying to read
    a string out of it.  Prevents issues with moblin and kubuntu images.
  * drop python-vte to recommends, and don't fail if it can't import.
    Just provide a warning about how builder mode will likely not work.
  * depends on policykit-1-gnome to ensure that the proper things to allow
    this to work on KDE are installed.

 -- Mario Limonciello <mario_limonciello@dell.com>  Tue, 03 Nov 2009 13:21:17 -0600

dell-recovery (0.27) karmic; urgency=low

  * Don't import gtk.glade.  It's not used anymore.
  * Set the backend timeout to 0.  Prevents the app timing out inbetween
    long runs.
  * If the recovery partition is not detected, offer to run the application
    in BTO image builder mode.  There aren't many other uses for it.

 -- Mario Limonciello <mario_limonciello@dell.com>  Mon, 02 Nov 2009 12:22:18 -0600

dell-recovery (0.26) karmic; urgency=low

  * Introduce a builder mode that can be used for generating BTO images from
    their different components.
  * Rename existing method query_version to query_bto_version and only check
    it at the last step in case it gets filled earlier (with builder mode)
  * Correct an error in the backend handling code for when an image can't mount.
  * debian/control:
    - Depends on python-vte for builder git features.
    - Recommends on git-core, usb-creator-gtk
    - Bump standards version
  * Don't ask a question about where to store the ISO.  Instead, lets always
    assume it ends up in Downloads.  This is useful now because usb-creator
    will look there anyway by default.
  * Apply markup to the summary page in both modes.
  * Close the backend when we are finished, either from the close dialog or
    the success dialog.

 -- Mario Limonciello <mario_limonciello@dell.com>  Fri, 30 Oct 2009 17:26:57 -0500

dell-recovery (0.25) karmic; urgency=low

  * Add support to the backend for querying/incrementing the version of the
    ISO via RP/bto_version.
  * Add support for the override the version of the ISO via a frontend command
    line argument.
  * Add support for the backend to write out RP/bto_version during ISO
    generation if it doesn't exist, and replace it if it does.
  * Add support for both initrd.lz and initrd.gz
  * sync bin/create-new-uuid with casper to add lzma support.
  * Rename the create function to create_ubuntu as realistically it's an ubuntu
    only backend.  We'll need to evaluate a separate backend for other OSes, and
    then maybe create a common backend function that can be shared.
  * If the RP is already mounted before starting, try to use that old mount
    point if at all possible when querying existing BTO version.
  * Don't delete .exe and .sys files from the RP, just ignore them when creating
    an image.
  * Mount the RP read only.  We really shouldn't be changing it with this tool
    anyway.  This has huge side effects on how we have to recreate files in a
    temporary directory that will have to be changing rather than loop mounting
    them around.
  * Replace all string addition with os.path.join to avoid missing '/' characters.
  * Move all mounting and unmounting logic into singular functions.
  * Only unmount directories that we've mounted
  * Try to use existing system mount points if already mounted if possible.
  * Add support for producing an image from a directory, rather than mount point.
  * debian/postinst:
    - Refresh dbus rules on package install so it works immediately.
  * Be more informative about the status indicators.

 -- Mario Limonciello <mario_limonciello@dell.com>  Mon, 19 Oct 2009 13:37:05 -0500

dell-recovery (0.24) karmic; urgency=low

  * Port over to polkit-1.
  * debian/control:
    - Depends on policykit-1.
  * Update translations from launchpad.

 -- Mario Limonciello <mario_limonciello@dell.com>  Tue, 29 Sep 2009 16:24:36 -0500

dell-recovery (0.23) karmic; urgency=low

  * boot:
    - Use initrd.lz as Ubuntu 9.10+ switched to this.

 -- Mario Limonciello <mario_limonciello@dell.com>  Thu, 30 Jul 2009 12:50:37 -0500

dell-recovery (0.22) karmic; urgency=low

  * recovery_frontend:
    - Support using usb-creator, usb-creator-gtk, or usb-creator-kde for burning
      ISO images to a USB stick.

 -- Mario Limonciello <mario_limonciello@dell.com>  Mon, 27 Jul 2009 11:48:32 -0500

dell-recovery (0.21) karmic; urgency=low

  * boot:
    - Update to new syntax for the grub2 in Ubuntu 9.10.
  * udev:
    - Rename rule to have priority of 96.  didn't work at 95.

 -- Mario Limonciello <mario_limonciello@dell.com>  Wed, 22 Jul 2009 18:36:01 -0500

dell-recovery (0.20) karmic; urgency=low

  * udev:
    - Add a udev rule so that devicekit-disks will hide Dell recovery
      partitions on factory shipped Linux systems.
  * recovery_frontend:
    - Add support for devicekit-disks.  If this fails, fall back to HAL.
  * debian/control:
    - Depends on devicekit-disks or hal for system detection.
    - Drop depends on python-glade2
  * Migrate from libglade to gtkbuilder.

 -- Mario Limonciello <mario_limonciello@dell.com>  Wed, 22 Jul 2009 18:13:20 -0500

dell-recovery (0.19) karmic; urgency=low

  * Add a manpage showing current usage.
  * COPYING:
    - Put a copy of the GPL2, not GPL3.
  * debian/control:
    - Set maintainer to have an @ubuntu.com
    - Add bzr info.
    - Set section more sanely to utils.
    - Set standards version to 3.8.1 (no changes necessary).
    - Add a Suggests for grub-pc.  The app works fine without it, but is
      more feature-filled with it installed.
  * debian/changelog:
    - Update to be GPL2, not GPL3.

 -- Mario Limonciello <superm1@ubuntu.com>  Sat, 23 May 2009 14:28:45 -0500

dell-recovery (0.18) jaunty; urgency=low

  * Only fill in the UP or RP variables independently if they are 
    already empty.
  * Don't offer a retry dialog in the event a burning fails.  Some burners
    don't actually have reliable return codes.

 -- Mario Limonciello <mario_limonciello@dell.com>  Tue, 28 Apr 2009 14:46:34 -0500

dell-recovery (0.17) jaunty; urgency=low

  * Add support for command line arguments.
  * Update string indicating recovery is complete.

 -- Mario Limonciello <mario_limonciello@dell.com>  Fri, 10 Apr 2009 16:28:49 -0500

dell-recovery (0.16) jaunty; urgency=low

  * Add a COPYING file w/ license for when we start to make tarballs.
  * Add a CHANGES file (which is really just a symlink to debian/changelog)
  * Detect the filesystem of the rp.  A Linux RP is vfat.  Anything else
    means that it's not an RP. (Windows RP is ntfs-3g)

 -- Mario Limonciello <mario_limonciello@dell.com>  Thu, 09 Apr 2009 17:55:03 -0500

dell-recovery (0.15) jaunty; urgency=low

  * Downgrade usb-creator to Recommends
  * Add brasero | nautilus-cd-burner to Recommends.
  * Add support for not using a burner.  If none of the burning software
    above was detected, then we'll just default to creating an ISO somewhere.
  * Touch the file we are creating before actually creating it from the dbus
    backend.  This makes the file owned by the first user who touched it (Us!)
    rather than root:root from the dbus backend.
  * Add optional support to use lsb-release to show information about 
    what release this ISO is being generated for.
  * Fix a GTKWarning about a separator setting that was getting ignored.
  * Add translation support to the .desktop file.
  * Drop first run note.  It wasn't working anyway.
  * Update translations from launchpad.
  * Add missing ${misc:Depends} to debian/control.
  * Update description in debian/control.
  * Add some artwork from dell-recovery directly to this package.
  * Remove explicitly hardcoded paths from .desktop file.
  * Explicitly set icon path in glade file instead.
  * Rename all translations from dell-recovery-LANG to LANG.  See launchpad answers
    #66257 for more information.
  * Merge in grub2 bootsplash stuff to this package.  We'll only show the bootsplash
    when the package is installed.  This rids us of the last dependency on dell-artwork.
  * Update 06_dell_theme to not use deprecated methods from grub2 anymore.

 -- Mario Limonciello <mario_limonciello@dell.com>  Thu, 02 Apr 2009 13:34:55 -0500

dell-recovery (0.14) jaunty; urgency=low

  * Rather than calling the backend with a gksudo wrapper,
    use policy kit to authorize it's call.
  * Call the backend via an async dbus call.  The method to do this
    was borrowed from Jockey as normal async calls were mixing up
    exceptions and what not.
  * Rename progress_dialogs.glade to the more appropriate 
    recovery_media_creator.glade.
  * Check for CD and USB burning applications when initializing the UI.  If a 
    particular type isn't found, then don't allow the application to run.
  * Add 99_dell_recovery (taken from china customizations) to the install.  This
    will prepare dell-recovery for when grub2 is made default.
  * Update 99_dell_recovery to match the string that we have for grub1

 -- Mario Limonciello <mario_limonciello@dell.com>  Tue, 31 Mar 2009 18:18:02 -0500

dell-recovery (0.13) jaunty; urgency=low

  * Don't enable or disable volume manager anymore.  Not necessary
    with the HAL FDI file we ship now.
  * Split up all activity between a frontend and backend script.  This
    allows the GUI to run without root priv's and the actual script to
    run with root priv's.

 -- Mario Limonciello <mario_limonciello@dell.com>  Tue, 24 Mar 2009 17:21:17 -0500

dell-recovery (0.12) jaunty; urgency=low

  * Cleanup an isolinux directory if it exists at the same
    time as a syslinux directory.
  * If the UP already exists, say if we are recovering from
    a recovery, no need to go and make it again.
  * Use brasero instead of nautilus-cd-burner since nautilus
    cd burner is no longer included in 9.04.

 -- Mario Limonciello <mario_limonciello@dell.com>  Mon, 23 Mar 2009 15:13:01 -0500

dell-recovery (0.11) jaunty; urgency=low

  * Don't build the MBR backup when creating recovery media.
    We'll dynamically create the partition table instead.
  * Don't gzip the UP.  We've plenty of space on the DVD media, so might as well
    speed up the process of backup and recovery.

 -- Mario Limonciello <mario_limonciello@dell.com>  Tue, 17 Mar 2009 11:46:34 -0500

dell-recovery (0.10) jaunty; urgency=low

  * debian/control:
    - Drop dependency on menu.
  * debian/links:
    - Install actual .desktop file to /etc/skel rather than symlink.
  * import translations from launchpad.
  * Don't allow this tool to run on systems without a UP and RP.
    This is an undefined case that would likely fail anyway.

 -- Mario Limonciello <mario_limonciello@dell.com>  Tue, 03 Mar 2009 12:39:41 -0600

dell-recovery (0.9) jaunty; urgency=low

  * Update FDI file for changes in jaunty.

 -- Mario Limonciello <mario_limonciello@dell.com>  Wed, 25 Feb 2009 12:16:57 -0600

dell-recovery (0.8) jaunty; urgency=low

  * Add HAL FDI file for hiding recovery partition (LP: #325008)
  * Add updated translations from launchpad.

 -- Mario Limonciello <mario_limonciello@dell.com>  Tue, 03 Feb 2009 14:38:41 -0600

dell-recovery (0.7) intrepid; urgency=low

  * Import more translations from launchpad.

 -- Mario Limonciello <mario_limonciello@dell.com>  Wed, 26 Nov 2008 10:18:46 -0600

dell-recovery (0.6) intrepid; urgency=low

  * Add translations from launchpad.

 -- Mario Limonciello <mario_limonciello@dell.com>  Tue, 25 Nov 2008 20:59:31 -0600

dell-recovery (0.5) intrepid; urgency=low

  * Move syslinux.cfg if it exists to isolinux.cfg.

 -- Mario Limonciello <mario_limonciello@dell.com>  Tue, 25 Nov 2008 02:16:47 -0600

dell-recovery (0.4) intrepid; urgency=low

  * Allow retrying failed burns.  This works around what appears to be either
    a GTK or nautilus-cd-burner bug where nautilus-cd-burner is crashing
    immediately.
  * Clean up some warnings on startup.
  * Remove old separators that were not necessary.
  * Add taskbar hints to all relevant dialogs.

 -- Mario Limonciello <mario_limonciello@dell.com>  Mon, 24 Nov 2008 12:58:58 -0600

dell-recovery (0.3) intrepid; urgency=low

  * New release.
    - Move syslinux to isolinux in case we want to recover from a recovery.
  * Filter out all .sys files in / so that there aren't errors later with
    usb-creator.

 -- Mario Limonciello <mario_limonciello@dell.com>  Wed, 05 Nov 2008 13:59:32 -0600

dell-recovery (0.2) intrepid; urgency=low

  * New release.
    - Adds USB Drive support
    - Adds a popup nag dialog
  * debian/control:
    - Bump standards version
    - Depend upon usb-creator for USB support.

 -- Mario Limonciello <Mario_Limonciello@Dell.com>  Fri, 31 Oct 2008 17:24:13 -0400

dell-recovery (0.1) hardy; urgency=low

  * Initial Release.

 -- Mario Limonciello <mario_limonciello@dell.com>  Fri, 21 Mar 2008 18:58:40 -0500
<|MERGE_RESOLUTION|>--- conflicted
+++ resolved
@@ -12,11 +12,7 @@
   * Add dell-recovery-lp1488786.patch to handle the exception
     if sources.list does not exist. (LP: #1488786)
 
-<<<<<<< HEAD
- -- Mario Limonciello <Mario_Limonciello@Dell.com>  Fri, 07 Aug 2015 16:44:36 -0500
-=======
  -- Tammy Yang <tammy.yang@canonical.com>  Thu, 27 Aug 2015 17:16:35 +0800
->>>>>>> 97543c2e
 
 dell-recovery (1.39) wily; urgency=medium
 
