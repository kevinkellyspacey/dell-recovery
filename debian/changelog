--- conflicted
+++ resolved
@@ -1,11 +1,8 @@
-<<<<<<< HEAD
-dell-recovery (1.39somerville7) UNRELEASED; urgency=medium
-=======
-dell-recovery (1.40) UNRELEASED; urgency=medium
->>>>>>> 47e708f3
+dell-recovery (1.39somerville7) trusty; urgency=medium
 
   * Make a simple GTK+3 UI to burn DVD with the minimum speed by wodim. (LP: #1464130)
   * Use nomodeset by default. (LP: #1471767)
+  * Add the backward compatible fix for the network manager. (LP: #1476151)
 
  -- Shih-Yuan Lee (FourDollars) <sylee@canonical.com>  Wed, 22 Jul 2015 13:57:21 +0800
 
