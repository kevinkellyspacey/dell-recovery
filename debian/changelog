--- conflicted
+++ resolved
@@ -3,18 +3,14 @@
   [ Mario Limonciello ]
   * SUCCESS_SCRIPT: don't call /tmp/set_bootable anymore.
 
-<<<<<<< HEAD
   [ Chen-Han Hsiao (Stanley) ]
   * add dependency of smartmontools used in ubiquity/dell-bootstrap.py
 
- -- Mario Limonciello <Mario_Limonciello@Dell.com>  Thu, 14 May 2015 09:05:34 -0500
-=======
   [ Shih-Yuan Lee (FourDollars) ]
   * Always put 'ubuntu' in BootNext if any. (LP: #1454503)
   # Enable oem-config/reboot. (LP: #1441493)
 
  -- Shih-Yuan Lee (FourDollars) <sylee@canonical.com>  Wed, 03 Jun 2015 16:57:55 +0800
->>>>>>> ad77d146
 
 dell-recovery (1.37) wily; urgency=medium
 
