--- conflicted
+++ resolved
@@ -1,14 +1,18 @@
 dell-recovery (0.76) UNRELEASED; urgency=low
 
+  [ Mario Limonciello ]
   * Translate the recovery line that is inserted into grub.cfg based
     upon the initial language selected during OOBE.
   * Include a Chinese translation of the above.
 
+  [ Bryan Kemp ]
+  * Updated Error string for non Dell/Alienware Systems  
+  * Added support for Alienware platforms 
+
  -- Mario Limonciello <supermario@enguarde>  Mon, 27 Dec 2010 00:02:14 -0600
 
 dell-recovery (0.75) natty; urgency=low
 
-  [ Mario Limonciello ]
   * Adjust the memory calculation to use /sys/firmware/memmap as 
     dmi-available-memory is no longer available in natty.
   * Check for an omsk recovery option in /proc/cmdline and in the squashfs
@@ -24,15 +28,7 @@
   * Make sure the GRUB locale is properly set before rebooting in recovery.
   * Update translations from launchpad.
 
-<<<<<<< HEAD
  -- Mario Limonciello <Mario_Limonciello@Dell.com>  Tue, 14 Dec 2010 23:25:52 -0600
-=======
-  [ Bryan Kemp ]
-  * Updated Error string for non Dell/Alienware Systems  
-  * Added support for Alienware platforms 
-
- -- Bryan Kemp <bryan@u1010.dell.com>  Wed, 15 Dec 2010 13:19:11 -0600
->>>>>>> da1c57f7
 
 dell-recovery (0.74) natty; urgency=low
 
