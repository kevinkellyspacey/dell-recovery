--- conflicted
+++ resolved
@@ -1,6 +1,6 @@
 dell-recovery (0.37) UNRELEASED; urgency=low
 
-<<<<<<< HEAD
+  * Port another missed area from devkit-disks to udisks.
   * debian/control:
     - Enhances: ubiquity-frontend-gtk
     - Recommends: syslinux
@@ -10,11 +10,6 @@
     - Don't fail if dbus can't be reloaded.
 
  -- Mario Limonciello <Mario_Limonciello@Dell.com>  Tue, 16 Feb 2010 17:39:18 -0600
-=======
-  * Port another missed area from devkit-disks to udisks.
-
- -- Mario Limonciello <Mario_Limonciello@Dell.com>  Fri, 19 Feb 2010 15:55:32 -0600
->>>>>>> b512b781
 
 dell-recovery (0.36) lucid; urgency=low
 
