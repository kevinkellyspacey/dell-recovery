--- conflicted
+++ resolved
@@ -1,8 +1,4 @@
-<<<<<<< HEAD
 dell-recovery (1.40) UNRELEASED; urgency=medium
-=======
-dell-recovery (1.39somerville3) trusty; urgency=medium
->>>>>>> 2196c24c
 
   * Make a simple GTK+3 UI to burn DVD with the minimum speed by wodim. (LP: #1464130)
   * Add radeon.modeset=0 nouveau.modeset=0 by default. (LP: #1471767)
