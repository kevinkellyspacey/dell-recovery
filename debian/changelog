--- conflicted
+++ resolved
@@ -1,4 +1,3 @@
-<<<<<<< HEAD
 dell-recovery (1.33) UNRELEASED; urgency=medium
 
   * Preseed partman/confirm_nooverwrite to prevent a prompt in newer OS.
@@ -9,37 +8,11 @@
   * Any apt-get purge lines don't fail the driver installer.
   * Run ubuntu-drivers and apt-get -f install after driver installer finish
     to catch missing outliers that didn't already get installed and cleaned up.
+  * Prevent from the crash in the OOBE. (LP: #1380508)
 
  -- Mario Limonciello <Mario_Limonciello@Dell.com>  Wed, 18 Mar 2015 18:29:05 -0500
 
 dell-recovery (1.32) vivid; urgency=low
-=======
-dell-recovery (1.32~somerville8) trusty; urgency=low
-
-  [ Kai-Heng Feng ]
-  * Force using utf-8 when writing grub menu. (LP: #1416280)
-
- -- Kai-Heng Feng <kai.heng.feng@canonical.com>  Wed, 04 Feb 2015 11:41:22 +0800
-
-dell-recovery (1.32~somerville7) trusty; urgency=low
-
-  [ Kai-Heng Feng ]
-  * Add an additional size assertion when finding installation drive to avoid
-    installing on non-disk persistent block device (e.g. Realtek rts5139.)
-    (LP: #1401422)
-
- -- Kai-Heng Feng <kai.heng.feng@canonical.com>  Wed, 28 Jan 2015 14:25:17 +0800
-
-dell-recovery (1.32~somerville6) trusty; urgency=low
-
-  [ Kai-Heng Feng ]
-  * Explicitly specify UTF-8 encoding when opening multilingual files.
-    (LP: #1380900)
-
- -- Kai-Heng Feng <kai.heng.feng@canonical.com>  Wed, 15 Oct 2014 14:07:22 +0800
-
-dell-recovery (1.32~somerville5) trusty; urgency=low
->>>>>>> c98f016c
 
   [ Mario Limonciello ]
   * change vendor check to check more variables and check for Wyse.
@@ -82,13 +55,11 @@
   * Avoid using mkpartfs of parted. (LP: #1309410)
   * Avoid using sleep_network in factory install. (LP: #1309410)
   * Fix the wrong calculation of memory size. (LP: #1284474)
-  * Prevent from the crash in the OOBE. (LP: #1380508)
 
   [ Shengyao Xue ]
   * We disabled Ethernet in phase 1 and 2 of installation, now enable it back.
     (LP: #1329148) 
 
-<<<<<<< HEAD
   [ Kai-Heng Feng ]
   * Force using utf-8 when writing grub menu. (LP: #1416280)
   * Add an additional size assertion when finding installation drive to avoid
@@ -98,9 +69,6 @@
     (LP: #1380900)
 
  -- Mario Limonciello <Mario_Limonciello@Dell.com>  Wed, 09 Apr 2014 17:57:28 -0500
-=======
- -- Shih-Yuan Lee (FourDollars) <sylee@canonical.com>  Tue, 14 Oct 2014 12:54:20 +0800
->>>>>>> c98f016c
 
 dell-recovery (1.31) trusty; urgency=low
 
