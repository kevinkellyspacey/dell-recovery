--- conflicted
+++ resolved
@@ -1,5 +1,4 @@
-<<<<<<< HEAD
-dell-recovery (1.11) UNRELEASED; urgency=low
+dell-recovery (1.12) UNRELEASED; urgency=low
 
   * Update bootloader patches to current grub2-trunk.
   * Add support to run GRUB2 binary builder out of tree via environment
@@ -7,10 +6,7 @@
 
  -- Mario Limonciello <Mario_Limonciello@Dell.com>  Thu, 06 Oct 2011 15:44:43 -0500
 
-dell-recovery (1.10) oneiric; urgency=low
-=======
 dell-recovery (1.11) oneiric; urgency=low
->>>>>>> 66c78e16
 
   * If dell-eula is in the pool mark it for installation.  No changes for livefs
     type installs.
