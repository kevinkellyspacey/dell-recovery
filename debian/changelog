--- conflicted
+++ resolved
@@ -1,10 +1,5 @@
 dell-recovery (1.00) UNRELEASED; urgency=low
 
-<<<<<<< HEAD
-  * Convert all ubiquity pages to PyGI/Gtk3.
-
- -- Mario Limonciello <Mario_Limonciello@Dell.com>  Thu, 11 Aug 2011 13:43:37 +0800
-=======
   [ Kent Baxley ]
   * Move lzma and xz-lzma to "Depends" instead of "Recommends"
 
@@ -20,9 +15,11 @@
     - Match case insensitive on labels when trying to find partitions.
   * Default the recovery partition to be called 'OS'
   * Import translations from launchpad.
+  * Merge the oneiric PyGI branch.
+    - Convert all ubiquity pages to PyGI/Gtk3
+    - Convert OIE to PyGI
 
  -- Kent Baxley <kent.baxley@canonical.com>  Fri, 05 Aug 2011 12:16:57 -0500
->>>>>>> e4346f99
 
 dell-recovery (0.99) oneiric; urgency=low
 
