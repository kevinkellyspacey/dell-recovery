<<<<<<< HEAD
dell-recovery (0.99) UNRELEASED; urgency=low

  * Convert the userspace application and daemon to PyGI and GTK3.
  * Correct chroot.sh's test for a symlink.
  * Fix the path of the driver disable func in dell-bootstrap. (LP: #790108)
  * Update late bind mounts to use /run rather than /var/run.
  * Add missing debhelper token to dell-recovery-bootloader postrm
  * Add missing ${misc:Depends} to other packages in debian/control.
  * Update standards version.

 -- Mario Limonciello <Mario_Limonciello@Dell.com>  Wed, 27 Apr 2011 11:36:09 -0500
=======
dell-recovery (0.98.2) UNRELEASED; urgency=low

  * Fixed memory calculation issue. (LP: #817610)

 -- Kent Baxley <kent.baxley@canonical.com>  Thu, 28 Jul 2011 11:02:55 -0500
>>>>>>> aa9f43ee

dell-recovery (0.98.1) natty-proposed; urgency=low

  * Move os-prober out of $PATH if installing to a single OS machine to prevent
    WinPE from setting off os-prober during grub-installer. (LP: #771560)

 -- Mario Limonciello <Mario_Limonciello@Dell.com>  Tue, 26 Apr 2011 20:27:21 -0500

dell-recovery (0.98) natty; urgency=low

  * Check the extensions of all initrd's found in casper directories to avoid
    clashing in images that have more than one kernel in the squashfs.
    (LP: #737058)

 -- Mario Limonciello <Mario_Limonciello@Dell.com>  Mon, 25 Apr 2011 13:01:07 -0500

dell-recovery (0.97) natty; urgency=low

  * dell-default-ui: If chinese install, force to 2D unity.

 -- Mario Limonciello <Mario_Limonciello@Dell.com>  Fri, 15 Apr 2011 10:38:19 -0500

dell-recovery (0.96) natty; urgency=low

  * Revert "Check UP for SDR in MFG Media".  Caused problems with factory process.

 -- Mario Limonciello <Mario_Limonciello@Dell.com>  Thu, 14 Apr 2011 16:07:45 -0500

dell-recovery (0.95) natty; urgency=low

  * If destination in SDR on recovery partition is CN, set the language to zh_CN.
  * Check UP for SDR in MFG Media.

 -- Mario Limonciello <Mario_Limonciello@Dell.com>  Mon, 11 Apr 2011 16:05:07 -0500

dell-recovery (0.94) natty; urgency=low

  * debs go into debs not debs/main.

 -- Mario Limonciello <Mario_Limonciello@Dell.com>  Fri, 08 Apr 2011 12:22:39 -0500

dell-recovery (0.93) natty; urgency=low

  * Fix missing OIE argument in recovery media generation from OOBE.
  * Sleep the network for the duration of the install in stage 2.

 -- Mario Limonciello <Mario_Limonciello@Dell.com>  Thu, 07 Apr 2011 16:06:44 -0500

dell-recovery (0.92) natty; urgency=low

  * casper/bootstrap: If an MBR was backed up before install started, restore it
  * ubiquity/bootstrap: If an MBR was backed up before install, don't restore DRMK
    or syslinux MBR's.
  * late: On bind mounts, create a compatibility symlink for /media/cdrom.
    - Fxies installation of packages in late.

 -- Mario Limonciello <Mario_Limonciello@Dell.com>  Wed, 30 Mar 2011 15:06:03 -0500

dell-recovery (0.91) natty; urgency=low

  * Move the choose-mirror sed workaround into SUCCESS_SCRIPT.  Fixes problems
    with apt cache during install. (LP: #737066)
  * Explicitly remove all APT Package lists at the end of install to guarantee
    success during oem-config.

 -- Mario Limonciello <Mario_Limonciello@Dell.com>  Tue, 22 Mar 2011 20:04:32 -0500

dell-recovery (0.90) natty; urgency=low

  * Remove grubenv in dell-recovery-bootloader postinst too.
  * Make sure to align partitions properly and to start on 1M boundary instead.
  * Force a cleanup of memory used for apt cache.

 -- Mario Limonciello <Mario_Limonciello@Dell.com>  Thu, 17 Mar 2011 16:54:39 -0500

dell-recovery (0.89) natty; urgency=low

  * Fix a corner case found for injecting dell recovery.

 -- Mario Limonciello <Mario_Limonciello@Dell.com>  Fri, 04 Mar 2011 12:17:16 -0600

dell-recovery (0.88) natty; urgency=low

  * Don't run os-prober during install unless dual boot.
  * debian/control:
    - Depends on dpkg-repack.
  * If the dell-recovery instance is running from the same series
    (eg natty) as the recovery partition:
    - Check the latest version in the recovery partition
    - Compare to the running version.  
    - If the running version is newer, include it in the new image 
      that was generated.
    - This is meant for the SRU case.  If an SRU is pushed for say 0.88.1
      then that SRU could be included in target media too.

 -- Mario Limonciello <Mario_Limonciello@Dell.com>  Thu, 03 Mar 2011 16:40:41 -0600

dell-recovery (0.87) natty; urgency=low

  * Fix disk creation in non DRMK case.
  * A bit of an experiment:
    - Force installation to run in safe graphics mode.

 -- Mario Limonciello <Mario_Limonciello@Dell.com>  Wed, 02 Mar 2011 14:25:55 -0600

dell-recovery (0.86) natty; urgency=low

  * Drop the hack for LP: #650703 now that there is a proper solution in ubiquity.

 -- Mario Limonciello <Mario_Limonciello@Dell.com>  Sun, 20 Feb 2011 06:08:39 -0600

dell-recovery (0.85) natty; urgency=low

  * Add a hack for LP: #650703 to not allow oem-config to start on the rc
    runlevel stopping to prevent a race between gdm and oem-config.
    - If a proper solution is added to oem-config/ubiquity, this hack can
      be dropped.

 -- Mario Limonciello <Mario_Limonciello@Dell.com>  Mon, 14 Feb 2011 18:40:40 -0600

dell-recovery (0.84) natty; urgency=low

  * OIE Archives: use tar format instead of tar.gz.
    - This is mostly because of limitations of tar.exe for WinPE.
    - A lot of the content (debs and squashfs) are already compressed using gzip,
      bz2, or lzma anyway.
  * Include a grubenv in factory config.
  * In recovery partition grub.cfg, use $prefix rather than hardcoding.
  * In recovery partition grub.cfg, use -- to delimit the end of line.
  * After SUCCESS, clean up the factory directory (regardless of if this was
    a factory install).

 -- Mario Limonciello <Mario_Limonciello@Dell.com>  Thu, 10 Feb 2011 17:45:27 -0600

dell-recovery (0.83) natty; urgency=low

  * Move the UP partition writing code to common so it can be called more easily
    outside of ubiquity if necessary.
  * Rewrite the UP bootsector if running in OIE mode.
  * dell-recovery-bootloader:
    - Set the prefix to /factory.
  * In OIE mode, generate a gzip'ed tarball rather than ISO image.
  * Create OIE images in their own directory.
  * Create an OIE diskpart recipe with the OIE image (w/ cushion of 300mb).
  * Update translations from Launchpad.
  * Update OIE help page for above changes.

 -- Mario Limonciello <Mario_Limonciello@Dell.com>  Thu, 10 Feb 2011 00:33:54 -0600

dell-recovery (0.82) natty; urgency=low

  * Preseed the new ubiquity/poweroff parameter to false for the standard
    recovery process to allow the reboot to work by default.
  * Update SUCCESS/FAIL late scripts to the updated location for grubenv.

 -- Mario Limonciello <Mario_Limonciello@Dell.com>  Sat, 05 Feb 2011 01:16:46 -0600

dell-recovery (0.81) natty; urgency=low

  * In the wizard and in bto autobuilder offer a new option to run an image in
    OIE mode.  This connects the image through all of the plumbing from 0.80
    and also disables it after the first successful run through.
  * With several different distinct installation methods, we don't know how we
    booted necessarily.  However, for a utility partition to function, a DOS
    MBR is required by the end of install.  Test the MD5 of the first 440 bytes
    of the MBR to make sure that it's one that we support.
  * Add support on the OIE page to specify custom scripts for SUCCESS or FAIL
    scenarios.
    - Update the BTO autobuilder
    - Update the GTK page
    - Update the backend
    - Update the documentation
  * Update translations from launchpad.

 -- Mario Limonciello <Mario_Limonciello@Dell.com>  Thu, 03 Feb 2011 18:44:44 -0600

dell-recovery (0.80) natty; urgency=low

  * If the kernel command line option 'oie' is found, enable OIE
    green/red screen.
  * Turn off OIE image runs after install.
  * BTO Autobuilder:
    - Touch the file as the user running autobuilder so it's owned by them rather
      than root when finished.
    - Add support for [native] isos.
  * Don't propogate dell-recovery configuration options through the command line.
    Instead store them in preseed/dell-recovery.seed on the recovery partition.
  * Support reading in old preseed/dell-recovery.seed from recovery partition
    before starting.
  * Fix the default preseed to not ask questions about the keyboard for newer
    versions of console-setup in natty.
  * Make OIE a debian template that can be preseeded and enabled from the GUI.

 -- Mario Limonciello <Mario_Limonciello@Dell.com>  Tue, 01 Feb 2011 02:18:38 -0600

dell-recovery (0.79) natty; urgency=low

  * Update UI setting logic to the current names of sessions in 11.04. It will
    still need to be adjusted based upon requirements.
  * Run usb-creator-gtk under dbus-launch too.  It seems to allow more errors
    to propogate up when necessary.
  * Disable UI overrides.  Default to Unity on all devices for now.

 -- Mario Limonciello <Mario_Limonciello@Dell.com>  Thu, 20 Jan 2011 15:54:44 -0600

dell-recovery (0.78) natty; urgency=low

  * Correct a rounding error when calculating the size of the resultant utility
    partition during recovery that would cause otherwise failed recoveries.
  * Add a more in depth workaround for bug 700910.
  * Create 'reset' modalias files to block driver installation.
  * Automatically mark all upgradable packages in the apt cache for upgrade.
  * Store ISOs created during OOBE in the user's Downloads directory
  * Add an optional method to directly invoke the burner during first boot.
    (disabled initially)
  * Attempt to invoke 'usb-creator-gtk' as the user 'oem' to help work around
    SIGSEGV's happening when launched as root.

 -- Mario Limonciello <Mario_Limonciello@Dell.com>  Tue, 18 Jan 2011 20:26:15 -0600

dell-recovery (0.77) natty; urgency=low

  * bootstrap: set the proper types in the population array.  New GTK seems to be
    more picky.

 -- Mario Limonciello <Mario_Limonciello@Dell.com>  Wed, 12 Jan 2011 10:33:12 -0600

dell-recovery (0.76) natty; urgency=low

  [ Mario Limonciello ]
  * Add a new binary package, dell-recovery-bootloader.
  * Translate the recovery line that is inserted into grub.cfg based
    upon the initial language selected during OOBE.
  * Include a Chinese translation of the above.
  * Use dbus-launch to start brasero (LP: #698347)
  * Remove superfolous --set parameters in grub.cfg's.
  * Adjust to current modules available in natty for bootloader postinst.
  * If the utility partition is corrupted, abort DRMK install, but don't
    cause the installer to crash.
  * If a package specifies a modaliases field, don't mark it for automatic
    installation if it's in debs/main.
  * Mark Jockey to install both free and non-free drivers.
  * On native BTO compatible images make sure to record in bto.xml that they're
    native during stage1.
  * On native BTO compatible images also record the date during stage1.
  * Add a test for bug 700910.  If encountered, skip that phase of install.
  * Update translations from Launchpad.

  [ Bryan Kemp ]
  * Updated Error string for non Dell/Alienware Systems  
  * Added support for Alienware platforms 

 -- Mario Limonciello <Mario_Limonciello@Dell.com>  Tue, 11 Jan 2011 01:46:01 -0600

dell-recovery (0.75) natty; urgency=low

  * Adjust the memory calculation to use /sys/firmware/memmap as 
    dmi-available-memory is no longer available in natty.
  * Check for an omsk recovery option in /proc/cmdline and in the squashfs
    during the initrd.  If it's found, don't run standard recovery/install.
  * Make sure /var/log/syslog actually exists before backing it up.
  * Check for running on an omsk image, and force dual boot to true if so.
  * During OOBE save the first set language as the language that recovery
    from HDD is ran as. (LP: #687480)
  * When the grub menu is regenerated, make sure LANG is properly set.
  * Fix widget translation for gtk Buttons.
  * Fix a backend crash when running in a more translated chinese.
  * Fix a backend crash with unicode paths.
  * Make sure the GRUB locale is properly set before rebooting in recovery.
  * Update translations from launchpad.

 -- Mario Limonciello <Mario_Limonciello@Dell.com>  Tue, 14 Dec 2010 23:25:52 -0600

dell-recovery (0.74) natty; urgency=low

  * Reset the location that grub is installed and looked for on the RP
    to be /boot/grub rather than /grub.
    - This has implications for the dual boot configuration.  Now to 
      activate a reinstall, /boot/grub/grub.cfg needs to be placed on the
      recovery partition.  The logic will still prefer one on the OS paritition
      however.
    - This also means that 0.74 and later are incompatible with any earlier
      BTO frameworks.  If this is used on something earlier than 11.04, then the
      integrated BTO framework from this package should be used instead.
  * If an image already provides a grub.cfg or common.cfg in /boot/grub, back
    it up to $file.old while building a recovery partition and restore it when 
    rebuilding the image again.
  * Check that the RP is actually a Linux RP before adding to the grub.cfg.
  * Test for 99_dell_recovery rather than trusting find_partitions when offering
    the recovery from the OS option.

 -- Mario Limonciello <Mario_Limonciello@Dell.com>  Wed, 10 Nov 2010 17:35:46 -0600

dell-recovery (0.73) natty; urgency=low

  * Fix the dual boot seed's command a little
  * Add support to boot loopback mounted ISO images on the recovery partition.
    - They must be titled 'ubuntu.iso' to function because some parts of the
      code can't dynamically detect the filename.
  * Run oem-config early and late commands from a shell script rather than a
    long chained list of && commands.
  * Remove the functionality of setting the pool command.
  * Add a new black_tree function that copies files off of a blacklist.
  * Only mount the ISO for SDR explosion when in a non-standalone ISO.
  * Add support for installing to a primary or logical partition.
  * When installing in logical partition mode, generate g2ldr on the
    partition of the primary OS.
    - This will chainload a /grub/grub.cfg from the recovery partition
      for recovery purposes.
    - This will chainload a /boot/grub/grub.cfg from the Linux OS partition
      for standard purposes.
  * Copy grub configuration files to the RP in dual boot mode so they can be
    executed from a Windows utility.
  * Build g2ldr earlier so that it can be used during install.

 -- Mario Limonciello <Mario_Limonciello@Dell.com>  Wed, 03 Nov 2010 00:49:00 -0500

dell-recovery (0.72) natty; urgency=low

  * Pull a lot of the FID tree directly into this package.
  * Add a new package, dell-recovery-casper intended to be installed in a livefs
    seed in order to add dell-recovery support directly to an initrd.
  * Detect if there is no scripts/bootstrap.sh in image, then try to put it into
    the initrd.
  * Set the recovery_type to a new "dynamic" setting by default.  This will probe
    for recovery partitions to find one that matches the booted device.
  * Modify the dual boot seed option to now be boolean.
  * Add support for a deb only FID overlay.
  * Test the initrd for containing 99dell_bootstrap too.
  * Show a spinner while testing the initrd (it can take a while now).
  * Produce a bto.xml rather than a collection of bto_* files.
  * Allow any return arguments for dbus_sync calls.
  * Only write out an xml file with padding if it's a new file.
  * Merge in the manufacturing site time zone logic.
  * Move the utility partition code out of this package and into a new dell-drmk
    package.
  * Add missing dependency on genisoimage.

 -- Mario Limonciello <Mario_Limonciello@Dell.com>  Fri, 15 Oct 2010 16:48:24 -0500

dell-recovery (0.71) maverick; urgency=low

  * Adjust the sandybridge blacklist to match that in the latest compiz.
    (LP: #644372)
  * Ubiquity bootstrap: sync before reboots.

 -- Mario Limonciello <Mario_Limonciello@Dell.com>  Tue, 21 Sep 2010 09:40:31 -0500

dell-recovery (0.70) maverick; urgency=low

  * Fix recovery from recovery of a recovery. (LP: #643889)

 -- Mario Limonciello <Mario_Limonciello@Dell.com>  Mon, 20 Sep 2010 16:10:17 -0500

dell-recovery (0.69) maverick; urgency=low

  * Unset dbus session address before spawning burning apps for recovery media.
    - Recent versions of ubiquity (2.3.18+) set the dbus session address in the
      environment.  This causes issues because root can't speak on the session
      bus (and that's what plugininstall.py runs as).

 -- Mario Limonciello <Mario_Limonciello@Dell.com>  Fri, 17 Sep 2010 13:34:42 -0500

dell-recovery (0.68) maverick; urgency=low

  * Add another id to blacklist for sugar bay.  Thanks Robert Hooker!
  * Include the architecture in the target ISO names.
  * Add one more rotational character to allow a full rotation.
  * Dynamically populate the list of available UI's.
  * For atom class, if une-efl is available, set to that by default.

 -- Mario Limonciello <Mario_Limonciello@Dell.com>  Thu, 16 Sep 2010 19:11:45 -0500

dell-recovery (0.67) maverick; urgency=low

  * Parse the architecture of debs in debs/main to help figure out which
    to install.
  * Modify the dell-default-ui logic to match goals better for 10.10.
  * Run dell-default-ui during install rather than on first boot.
  * Preseed any advanced questions in case this is non-RP install.
  * Update the text for the restart dialog.
  * In the swap recipe fixup, detect large memory (>= 4GB) and don't create
    swap in these scenarios either.
  * Fix the efi set_advanced logic to not accidentally force msdos.

 -- Mario Limonciello <Mario_Limonciello@Dell.com>  Mon, 13 Sep 2010 17:29:23 -0500

dell-recovery (0.66) maverick; urgency=low

  [ Mario Limonciello ]
  * If boot/grub/efi.img is found, create a mutlti-catalog ISO image.
  * Support FISH packages of nested archives for OIE.
  * Support media that uses GRUB to boot.
  * Mark a boot as an EFI boot if /sys/firmware/efi exists too.
  * Run grub-install in EFI mode too (it will use efibootmgr for us)
  * Fix Y-align on some labels.
  * If a disk is grub based, don't include the isolinux directory in the ISO.
  * Be more rigid about the scenarios that grub gets reinstalled on
    first boot.
  * Don't run part of the recovery plugin in bootstrap mode.
  * If dmi-available-memory isn't available (such as x86_64), fall back to
    /proc/meminfo.
  * No need to run efibootmgr to cleanup after install, the OS handles it.
  * Fixup creating media from recovery partitions containing eltorito.img.
  * Make sure the image complete dialog is centered.
  * Import translations from launchpad.

  [ Peter Petrakis ]
  * Autobuilder Frontend:
    - Cleanup of help text.
    - Add support to set iso prefix.
    - Add support to set specific dell-recovery package.
    - Add an option to skip the local git tree update.

 -- Mario Limonciello <Mario_Limonciello@Dell.com>  Thu, 09 Sep 2010 19:29:19 -0500

dell-recovery (0.65) maverick; urgency=low

  [ Mario Limonciello ]
  * Save files in XDG Downloads directory by default (LP: #616671)
  * Re-encode strings to utf8 when checking ISOs in builder mode. (LP: #616663)
  * Remove unused misc import in dell-recovery ubiquity plugin.
  * If choosing resize mode, still hide the UI pieces that make the page grow.
  * Clean up pylint warnings and errors in the ubiquity plugins.
  * Don't allow the bootstrap plugin to run if not in automatic mode.
  * Hide the plugin_widgets page in factory mode to prevent the app from
    growing and showing the wrong sized slideshow.

  [ Peter Petrakis ]
  * Add bto-autobuilder for standalone build features. (LP: #619452)

 -- Mario Limonciello <Mario_Limonciello@Dell.com>  Tue, 17 Aug 2010 15:42:17 -0500

dell-recovery (0.64) maverick; urgency=low

  [ Mario Limonciello ]
  * Use the newly available progress bar from all ubiquity plugins to display
    status while building the RP.
  * Split out the propagated kernel options into their own file, to make sure
    they are common to the RP after install too.
  * If common.cfg is missing, don't flip out.
  * Make sure that BOOT_IMAGE is not propagating into the RP.
  * Always output the name of the plugin in debug strings.
  * Fix backwards list for une/ude in UI chooser.
  * Correct a rounding regression with the switch to parted for making partitions.
  * Add some additional debugging for all installs to share more about the creation
    of the UP and grub.
  * Strip the stray characters at the end of extra command line.
  * Backup the logs to the RP at the end of building RP for later debug purposes.
  * When booting grub from partition 4, search that partition before the rp for
    a common.cfg

  [ Peter Petrakis ]
  * Record the base iso used in the bto_manifest
  * Calculate the md5sum of each driver fish and record it in bto_md5sum

 -- Mario Limonciello <Mario_Limonciello@Dell.com>  Tue, 10 Aug 2010 20:16:46 -0500

dell-recovery (0.63) maverick; urgency=low

  * Fix a regression with tgz type fish packages from previous pylint cleanup
    due to tarfile not containing an __exit__ method.
  * When operating on a newer ubiquity version, hide the progress_section
    at window bottom.
  * Drop the title string on the bootstrap page.  It looks funny.
  * Don't propagate BOOT_IMAGE either to target system.
  * Add a title string to the recovery page, it looks funny without it.

 -- Mario Limonciello <Mario_Limonciello@Dell.com>  Thu, 05 Aug 2010 17:43:39 -0500

dell-recovery (0.62) maverick; urgency=low

  * Work around a bug with interactions between a non-KMS plymouth and
    casper running when VT7 is active by not running casper stop if
    'noprompt' is not present in /proc/cmdline.
  * Add a (hidden) advanced settings popup window for dell-bootstrap.
  * New side effects for the advanced settings popup:
    - All advanced configuration options get propogated to the /proc/cmdline
      used during installation (off the RP).
    - The number of callbacks, set_, and get_ functions needed to be reduced
      to allow code to be reused.
    - All template questions that were used a lot were reused multiple times
      now have common definitions to avoid keeping the strings all over.
    - Set the table of advanced features inactive when running on non-genuine
      HW and also when running in HDD recovery mode.
  * Set type as the last action in updating the UI to avoid dual boot settings
    mucking with it.
  * Drop the dell-language ubiquity plugin.  It was only used to keep a constant
    title, which ubiqutiy now has support for.
  * Merge in the dell-default-ui plugin from dell-oobe (which is now unnecessary).
  * Merge translations from launchpad.

 -- Mario Limonciello <Mario_Limonciello@Dell.com>  Mon, 02 Aug 2010 18:37:18 -0500

dell-recovery (0.61) maverick; urgency=low

  [ Mario Limonciello ]
  * Be clearer in the logging what "Fixed up device" means.
  * Don't show an error for being unable to run dell-recovery in non-oem
    mode.
  * Don't override the ubiquity title with a hack anymore.  Rely on doing
    this via ubiquity/custom_title_text in the preseed.
  * Make adjustments to be compatible with the ubiquity Maverick redesign.
    - Don't modify step_label.
    - Add a plugin_title key so that we show title_section.
  * Update deprecated ParseSection for TagSection in dell-bootstrap.
  * Add a new method to the backend that causes the system to be prepared
    to run in recovery mode on the next boot.
  * Correct usage of the builtin function 'filter'.  Thanks Peter Petrakis.
  * Add basic support for a new start page that isn't part of GTKAsssitant
    allowing the use of menus, more dialogs, and launching restoration
    directly from a frontend.
  * Cleanup a variety of warnings that pylint was throwing.
  * Update translations from launchpad.

 -- Mario Limonciello <Mario_Limonciello@Dell.com>  Sat, 24 Jul 2010 17:52:27 -0500

dell-recovery (0.60) maverick; urgency=low

  * When genisoimage fails, be more informative in it's error message
    to the user about why it may have failed.
  * Merge translations from launchpad.
  * Mark some more strings translatable that previously weren't.
  * For FISH scripts, just execute them rather than special casing python and
    shell.  This means all scripts need #!/bin/sh or #!/bin/python at the top.
  * If FIST is found, don't extract the UP.  This means factory process ( of
    some sort )
  * Reverse the order of calling /tmp/set_active_partition and SUCCESS_SCRIPT
    to prevent problems with BTO Anywhere.
  * When calling scripts in non-negotiable, don't use exec. (LP: #602414)
  * Update for deprecated isInstalled to use is_installed instead.
  * Add a new tri-state knob for configuring the behavior of swap
    dell-recovery/swap = (true, [dynamic], false)
    - false will force swap on
    - false will force swap off
    - dynamic (default) will detect small drives (<=64GB).  If one of these 
      is found, disable the creation of a swap partition. (LP: #601780)
  * Disable terminal spawning if debug-ubiquity mode is enabled since the
    same effect can be achieved with ctrl-alt-T.
  * Drop support for running in virtualbox.  If it's actually desirable, vbox
    has support to modify the DMI information.
  * For grub conffiles, write out in the new 10.10 syntax when working with
    newer media.
  * Write out a UUID to search for in the grub conffile in the event that it's
    not actually on hd0.

 -- Mario Limonciello <Mario_Limonciello@Dell.com>  Thu, 17 Jun 2010 15:09:45 -0500

dell-recovery (0.59) maverick; urgency=low

  * Add a new preseedable option to set a disk layout (supports mbr or gpt).
    - During install if we are in GPT mode (but not EFI), then install grub
      to the partition as our success failover
  * If we detect /proc/efi on the system, force the disk layout to gpt.
  * Use efibootmgr to twiddle the NVRAM to set the active device if on
    an EFI system.
  * Drop old fdisk based hacks for making partition tables when in mbr
    mode.  
    - Now use a parted wrapper.  
    - python-parted would be nice to use, but would add another dependency.
    - parted_server/partman would be nice too, but are a little cumbersome
      to work with outside the context of d-i or ubiquity partitioning.
  * Don't try to build a recovery partition if we detect that we are booted
    to the same device.
  * Drop kexec support.
  * When working in gpt mode, workaround a partman-partitioning bug that
    would otherwise prevent the bootloader from being installed.

 -- Mario Limonciello <Mario_Limonciello@Dell.com>  Fri, 11 Jun 2010 16:33:48 -0500

dell-recovery (0.58) lucid; urgency=low

  * Adjust alignment from ubiquity changes in v2.2.23.
    - Bootstrap page now has yalign 0 and no fixed width
    - Recovery Media creation page, yalign 0 and remove some fixed widths
  * Merge translations from launchpad.

 -- Mario Limonciello <Mario_Limonciello@Dell.com>  Mon, 26 Apr 2010 14:59:06 -0500

dell-recovery (0.57) lucid; urgency=low

  [ Mario Limonciello ]
  * Import translations from launchpad.
  * Add the ability to disable nvidia driver installation during install too.
  * Add an additional postinstallation script directory for non-negotiable items
    shipped with this package.
  * Add a script to call the DKMS autoinstallation script to catch any modules
    that may have failed to build/install during install such as PAE kernels. 
    (LP: #563906)
  * match_system_device: Don't allow matching anything without a 0x preceding it.
    - Still allows base 16 ints
    - Still allows base 16 ints encapsulated in a string
  * Invert topdown for match system device.
  * Ignore devices / vendor id that are too long.
  * Add a test to test all devices on a system to the source package.

  [ James Ferguson ]
  * match_system_device: Don't recursively follow symlinks after the first
    level.

 -- Mario Limonciello <Mario_Limonciello@Dell.com>  Wed, 21 Apr 2010 23:12:35 -0500

dell-recovery (0.56) lucid; urgency=low

  * Handle the exception that no casper UUID or no initrd are in the image by
    displaying it more nicely.
    - Although we can probably work around this, it will be troublesome down
      the road, so it's better to catch it and notify the user it's a broken
      image.
  * Try harder to detect the locale chosen at bootstrap.
  * Filter more gfxboot menu selections from propagating through the system
    from the locale that they had selected.
  * Default to use git:// protocol rather than http://.  It's far quicker for
    checkouts anyhow.
  * Render the icon at 128x128 to avoid GTK warnings.
  * Don't remove any items during SDR or UP explosion.  Rely on them being
    cleaned up at during the success command instead.
  * Shuffle the widgets around on the bootstrap page so that they stop getting
    clipped when translations are loaded.
  * Move gtk.Spinner into an eventbox so that glade doesn't nuke it every time
    the gtk.Builder file is modified.
  * Fix up the padding a little bit on the create recovery media page.
  * Import translations from launchpad.
  * Set the cancel button to an imported Cancel rather than always english.

 -- Mario Limonciello <Mario_Limonciello@Dell.com>  Sat, 17 Apr 2010 12:55:03 -0500

dell-recovery (0.55) lucid; urgency=low

  * Add support for type 0x27 partitions (NTFS Win7 Recovery partition).
  * When first building the UP, check for all possible upimg filenames.
  * Add two binary files taken directory from factory process that are used
    to produce a compatible MBR and PBR such that DellDiags can be launched
    from a BIOS menu.
  * Use some crafty maneuvering to create the UP using parted rather than
    mkfs.vfat.  The latter appears to not properly fill out bytes 11-35 of
    the PBR causing it to not be bootable.
  * Take the necessary bytes out of the two binary files to place them in
    place, making the PBR properly bootable.
  * debian/control:
    - Drop recommends for syslinux since we use our own mbr now.
  * When operating in ubiquity debug mode, expose exceptions even if we're
    in a factory boot.
  * If we didn't include an autoexec.bat/config.sys (as is the case from normal
    DellDiags releases), then make the files we need to be bootable.
  * Update icon to new Dell branding icon and render it at a higher resolution.
  * Do a better job at filtering command line options that shouldn't propagate
    to the target system.
  * Replace dell-dvd png with an svg so that is scales better at high resolution.
  * Filter extra kernel command line arguments in all scenarios, not just if
    dell-recovery is in the kernel command line.
  * Shuffle the dell-bootstrap plugin to come before language again.
    - This will allow us to use debian-installer/language to preseed the install
      to a particular language.
    - This also allows the rest of the UI to be customized besides just the
      dell-bootstrap plugin.
  * Fix translation support.  We should be able to load translations for all
    widgets now.
  * Introduce a 3rd ubiquity plugin that forces the title of the parent window.
    This is necessary because bootstrap runs before the language page, which
    which reset the title again.
    - Only load it if we don't have dell-recovery/recovery_type on kernel 
      command line (which means factory mode)
  * Adjust the names of some of the templates to not show items as bold in
    the bootstrap plugin.

 -- Mario Limonciello <Mario_Limonciello@Dell.com>  Thu, 15 Apr 2010 00:55:47 -0500

dell-recovery (0.54) lucid; urgency=low

  * Fix a crash in HDD mode from get_selected_device not being initialized
    in that context.
  * Import translations from launchpad.

 -- Mario Limonciello <Mario_Limonciello@Dell.com>  Sun, 11 Apr 2010 00:38:17 -0500

dell-recovery (0.53) lucid; urgency=low

  * Add a preseedable template to mark which partition should be active
    after a successful installation.
    - For an installation that is resizing another OS, don't set this key.
  * Pull in portions of the SUCCESS, FAIL, and chroot scripts to this package.
    - The ones on the recovery partition will still be executed if they exist,
      but they will also be removed after execution.
  * Produce a shell script to make sure that sfdisk is called on the right
    device.
  * Don't copy kernel command line parameters to the extra debug options in the
    recovery partition grub.cfg
  * Don't propagate debian-installer preseeds through.
  * Add a preseedsable template to mark which partition should be active
    after a failed installation.
  * If active or failed partition isn't preseeded, set a sane default for the 
    resize case.
  * Don't propagate any ubiquity (automatic-ubiquity, debug-ubiquity) kernel
    command lines through to the actual system install.
  * When in dual boot mode, don't install grub onto the RP.
  * When in dual boot mode, calculate the size of and produce additional
    partitions for the other OS to install into.
  * When in dual boot mode, install grub onto the 4th partition so that install
    can kick itself off.
  * When in dual boot mode, don't offer the resize options.

 -- Mario Limonciello <superm1@ubuntu.com>  Sat, 10 Apr 2010 10:30:05 -0500

dell-recovery (0.52) lucid; urgency=low

  * dell-bootstrap:
    - Actually append drivers to the to_remove list
    - Allow multiple drivers to be blocked from install (by comma separated list).
    - On the debug image, output the version number.
    - Enable some level of translation.  It's still got some issues, but is better
      than before.
  * Add an argument to check the currently installed version.
  * Only import GTK for the necessary pieces.
  * backend:
    - Add a new function: query_have_dell_recovery that will determine if a 
      dell-recovery deb or rpm is on the filesystem of an image or in a BTO tree.
  * builder:
    - If dell-recovery isn't included in the chosen image or in the chosen FID
      tree, then support injecting it into the image.
    - Make sure to clean up dynamic buttons when necessary.
  * Don't allow building the list store if git was installed and removed.
  * Catch exceptions when errors happen installing packages.
  * Import translations from launchpad.

 -- Mario Limonciello <Mario_Limonciello@Dell.com>  Mon, 05 Apr 2010 22:50:45 -0500

dell-recovery (0.51) lucid; urgency=low

  * Don't fail reinstall if missing an SDR.
  * Import translations from launchpad.
  * Add a new template: dell-recovery/disable-driver-install, which will block
    the installation of a preseeded list of drivers during postinstall phase 
    from Jockey.
  * When running in ubiquity debug mode, spawn a terminal to use.
  * Add a new dual boot template used to enable a dual boot preseed.
  * Propagate the dual boot parameters through the command line on installation
  * Add a new template: dell-recovery/dual_boot_seed.
    - This template's primary purpose is to add an additional seed to stack on
      the default seed.
    - When configured, the dell-recovery, dell-oobe, and dell-eula packages will
      not be installed.
    - For this to work, you need to be using casper 1.215 or later.

 -- Mario Limonciello <Mario_Limonciello@Dell.com>  Thu, 01 Apr 2010 19:07:49 -0500

dell-recovery (0.50) lucid; urgency=low

  * Add some strings that may be used in a EULA plugin.
  * Set the orientation to vertical on some vboxes that were showing horizontal.
  * GTK Frontend:
    - Raise exceptions when having errors initializing the backend.
  * BTO Frontend:
    - Rename fish page to drivers page
    - Guard drivers page from same file multiple times
    - Add a new applications page that matches applications to SRVs
  * Backend:
    - Support building a folder of SRVs that will be processed in
      the ubiquity frontend.
  * Bootstrap:
    - Add support to scan the RP for an SDR and explode SRVs that match it.
    - Automatically remove all SRVs after explosion.

 -- Mario Limonciello <Mario_Limonciello@Dell.com>  Wed, 31 Mar 2010 03:31:26 -0500

dell-recovery (0.49) lucid; urgency=low

  * Another correction that should help widget translation in BTO builder
    mode.
  * If the media contains a pool script, then configure it to be called
    during the oem-config early command.
  * When propagating kernel parameters, filter out any dell-recovery/
    specific ones.
  * Ensure that the recovery partition is mounted read only during the OOBE.
  * Add a new template for preseeding the pool rebuild command used during
    install as well as during OOBE early preparation.
  * Import translations from launchpad.

 -- Mario Limonciello <Mario_Limonciello@Dell.com>  Mon, 29 Mar 2010 01:16:58 -0500

dell-recovery (0.48) lucid; urgency=low

  * Dell/recovery_common.py:
    - Introduce a python version of create-new-uuid that is more flexible on
      names of casper uuid's and formats of initrds.
    - Move walk_cleanup here.
  * Dell/recovery_backend.py:
    - Don't preserve symlinks on the overlay of the FID tree.  Can cause issues
      during generation.
    - Move the walk_cleanup function out
    - Use the python version of create-new-uuid instead.
  * debian/control:
    - Recommends for parted.
    - Drop git-core from recommends.  it will be pulled in during runtime if
      needed.
  * ubiquity/bootstrap:
    - Hide loopback devices from being offered.
    - Always replace a grub.cfg on the recovery partition.
    - Automatically propagate any extra kernel command line options (after --)
      into the installed system and any grub menu recovery options.
    - Add the builder into the ubiquity array of builders so it can be
      translated.
  * ubiquity/dell-recovery:
    - Add the builder into the ubiquity array of builders so it can be
      translated.
  * Update text for reboot dialog to not tell people to take out their media
    so soon.  It's actually OK now to do an install with the media in the drive
    too.
  * Mark all BTO image builder strings for translation too.
  * Enable translation for all GTK based frontends, not just standard.
  * create-new-uuid:
    - Drop, superceded by a python version
  * Update translations from launchpad.

 -- Mario Limonciello <superm1@ubuntu.com>  Sat, 27 Mar 2010 05:05:35 -0500

dell-recovery (0.47) lucid; urgency=low

  * Fix timestamp on stepDellBootstrap.ui to fix FTBFS.
  * Update translations from launchpad.

 -- Mario Limonciello <superm1@ubuntu.com>  Wed, 24 Mar 2010 20:18:49 -0500

dell-recovery (0.46) lucid; urgency=low

  * Default to a 32mb UP rather than no UP if upimg.bin is missing.
  * Add support to also extract a .zip or .tgz for a UP rather than an image.
  * Move the UP explosion step to the beginning of install rather than during
    the RP build.
  * Allow handling early exceptions.  For interactive type installs, show the
    error.  For noninteractive installs, the error will be logged in syslog.
  * Offer in the frontend to produce an image with a utility partition in BTO
    mode.
  * Fix the frontend to declare the intro page as an intro page and all other
    pages as progress pages.
  * Move the declarations of valid up names to recovery_common.
  * In the backend, clear out any existing UP's in an image if we are providing
    a new one.
  * Add logic to process .zip and .tgz type UP's in the backend.
  * Update translations from launchpad.
  * Install the 99_dell_recovery in /usr/share/dell/grub rather than
    /usr/share/dell.
  * Move grub.cfg from the ubuntu-fid tree into dell-recovery.
  * Move the functions for dynamically filling out grub files into
    recovery_common.
  * Dynamically fill grub.cfg's partition and OS information out.
  * Clean up the text for the reboot dialog to clarify the action that needs
    to happen.
  * Add a tooltip to the dell-dvd image to show the device the recovery media
    is mounted on, for debug purposes.
  * Convert the swap detection unmount routine to use udisks.
  * Convert the install disk detection routine to use udisks.
  * No longer rely on the preseeded value for partman-auto/disks.  We'll be
    detecting entirely independently now for that.
  * Since we can more accurately detect disks, don't enable EDD for any of the
    default boot options anymore.
  * Set the default recovery partition grub menu colors to red/white rather than
    red/black to better emulate what we see in the factory with failures.
  * Detect invalid recovery partition filesystems and notify the user.
  * Send the detected potential devices list to the frontend.
  * Allow the user to select a different disk than the first one in the UI if
    they would like to.
  * Add support for FAT32 LBA.
  * Default to FAT32 LBA.

 -- Mario Limonciello <Mario_Limonciello@Dell.com>  Wed, 24 Mar 2010 19:34:52 -0500

dell-recovery (0.45) lucid; urgency=low

  * Remove the bootsplash theming as it may be adding an unnecessary delta
    to boot speed.
  * Only install dell-recovery if we have an RP during the install and will
    be going through the OOBE from the Linux side.
  * Hide NTFS based WinRE partitions (whether they have linux content or not)
  * Add basic support for installing from alternative partition types.
    - Support NTFS and VFAT initially
    - Don't hardcode the mount type when mounting freshly formatted partitions.
    - Don't install grub to an NTFS RP during factory install, kexec, or post
      reboot situations.
    - Iterate the labels before the devices.  Inefficient, but saves us trouble
      from the wrong device getting picked up early.
    - Allow detection of recovery partitions to pick up NTFS w/ the right label
      (RECOVERY)
  * Use udisks to find the details for the RP rather than parsing files manually
    in /dev
  * Don't install the grub.d line on all systems with dell-recovery.  Instead
    during OOBE, detect if there is an RP and conditionally install it.
  * During the backend's create_ubuntu function, check for .disk/info to verify
    this is really a partition containing Ubuntu.
  * Adjust spacing on the bootstrap page.
  * Don't show HDD recovery if not genuine.
  * Dynamically fill the content of the 99_dell_recovery during OOBE.
  * Catch errors trying to cleanup during unmount on the backend.
  * Import translations from launchpad.

 -- Mario Limonciello <Mario_Limonciello@Dell.com>  Fri, 19 Mar 2010 16:08:52 -0500

dell-recovery (0.44) lucid; urgency=low

  Ubiquity bootstrap plugin:
  * Run after the language page rather than before all pages.  This should
    allow the UI to be fully translated (if available).
  * Set the icon for recovery media to 'desktop' rather than 'start-here'.
    The default 'start-here' icon isn't very visible.
  * Use partx to force an update to the kernel about what devices are on the
    system after removing them using parted during bootstrap.
  * Also cleanup extended partitions.  Some assumptions are made here, so this
    might need to be expanded upon if it breaks.
  * Update boot background to reflect new branding.
  * Add help text to explain the minimum size necessary for flash drives.
  * Move the info_window into the main window rather than as a popup.
  * Clean up some unnecessary widgets from the bootstrap page.
  * Hide close/minimize from any popup windows.
  * Draw attention away from the steps portion of the window by setting it non
    sensitive and hiding it when the recovery partition build starts.
  * Fix whitelist building for dell-bootstrap to not miss files in the root
    directory.

  Recovery Backend:
  * List out any FISH packages in a bto_manifest that gets stored in the ISO.

 -- Mario Limonciello <Mario_Limonciello@Dell.com>  Tue, 16 Mar 2010 13:40:15 -0500

dell-recovery (0.43) lucid; urgency=low

  * Add a new function to recovery_common to support checking if the devices
    in a system match an ID.
  * Use sysfs to read dmi info rather than dmidecode.
  * Add all the strings from the ubiquity pages to debian/templates, which 
    should enable translation for all of them.
  * Don't raise permissions for check vendor anymore since it's just parsing.
  * Always try to install dell-recovery, and adobe-flashplugin even if they
    aren't in debs/main.
  * Don't show device nodes on the summary page.
  * Merge translations from launchpad.

 -- Mario Limonciello <Mario_Limonciello@Dell.com>  Thu, 11 Mar 2010 18:39:51 -0600

dell-recovery (0.42) lucid; urgency=low

  * Unbreak BTO image builder mode from previous commit.

 -- Mario Limonciello <Mario_Limonciello@Dell.com>  Tue, 09 Mar 2010 18:38:29 -0600

dell-recovery (0.41) lucid; urgency=low

  * Ask for PW only after last wizard page.

 -- Mario Limonciello <superm1@ubuntu.com>  Tue, 09 Mar 2010 09:52:19 -0600

dell-recovery (0.40) lucid; urgency=low

  * Create separate udev rules for devkit and udisks since they need
    to match on different things.
  * ubiquity/dell-recovery.py:
    - Only show the page if a dvd or usb burner is available.  No use showing
      when the only option is "None"
    - Update the Install class to use current ubiquity functions.
  * ubiquity/dell-bootstrap.py:
    - Only touch the oem-config run file if oem-config was preseeded.
    - Allow starting from a partition called RECOVERY in case we came from
      a Win7 RE.

 -- Mario Limonciello <superm1@ubuntu.com>  Sun, 07 Mar 2010 01:12:28 -0600

dell-recovery (0.39) lucid; urgency=low

  * dell-bootstrap:
    - Unset oem-config/{early,late}_commands when doing an install that doesn't
      include an RP.
    - Fill in the data dynamically for the oem-config early command.
    - Reference partition numbers and /cdrom mount from variables to more easily
      change later as necessary.
    - Use the casper init script to cache all the binaries and libraries needed
      to reboot.
  * Allow setting the OS and Swap partitions that are cleared during install
    from preseed parameters, dell-recovery/{os_partition, swap_partition}
  * Remove unused has_separator from ubiquity bootstrap plugin.
  * Adjust 99_dell_recovery to refer to ubuntu.seed instead for reinstall.
  * Don't allow the recovery window to be closed or minimized.
  * Disable kexec by default.  It appears to cause problems on non-KMS HW.

 -- Mario Limonciello <Mario_Limonciello@Dell.com>  Fri, 05 Mar 2010 17:48:57 -0600

dell-recovery (0.38) lucid; urgency=low

  * dell-bootstrap:
    - Don't eject the media for the user.  This appears to cause some problems with
      current daily media in that portions of the squashfs needed for displaying
      that dialog haven't yet been cached.

 -- Mario Limonciello <Mario_Limonciello@Dell.com>  Tue, 23 Feb 2010 15:47:48 -0600

dell-recovery (0.37) lucid; urgency=low

  * Port another missed area from devkit-disks to udisks.
  * debian/control:
    - drop python-central build depends.
    - Enhances: ubiquity-frontend-gtk
    - Recommends: syslinux
  * Add a function to ensure this is running on Dell hardware during OEM config.
  * Move white_tree into common to allow it to be used by the ubiquity GUI too.
  * Introduce bootstrap mode if the package is installed pre-ubiquity run.
    - (N/A) for oem-config run.
    - Causes the bootstrap/ portion of git to be unnecessary
    - Pulls in some of the post install portions of git to earlier in the install.
    - (LP: #525136)
  * debian/postinst:
    - Don't fail if dbus can't be reloaded.
  * Only ask for permissions to mount hard drives, feel free to loop mount devices
    without additional permissions.

 -- Mario Limonciello <Mario_Limonciello@Dell.com>  Mon, 22 Feb 2010 19:21:08 -0600

dell-recovery (0.36) lucid; urgency=low

  * Fix translations stuff so that we only use one template (dell-recovery)
    that should be imported from Launchpad in a mergable branch.
  * Don't continually loop mount ISOs when they are selected in the GUI.
    Most systems run out of loopback devices at 7 and dell-recovery doesn't like
    that too much.
  * Encode strings that sent over dbus when mounting directories (LP: #514452)
  * debian/control:
    - Add a depends on udisks.
  * Add support for UDisks, followed by falling back to Devkit-disks and lastly
    HAL.
  * Convert package to dh7 rather than cdbs.
  * Convert package to a v3 source package.

 -- Mario Limonciello <Mario_Limonciello@Dell.com>  Tue, 16 Feb 2010 17:39:18 -0600

dell-recovery (0.35) lucid; urgency=low

  * Correct a minor error that prevented the backend from running when a utility
    partition was present but upimg.bin wasn't on the recovery partition.

 -- Mario Limonciello <mario_limonciello@dell.com>  Fri, 15 Jan 2010 17:03:11 -0600

dell-recovery (0.34) lucid; urgency=low

  * Put all the builder code into it's own python file to clean up the frontend
    code.  Move the logic to determine if to use builder into the main startup
    script instead.
  * Remove extraneous builder_ prefix from all builder specific functions.
  * Fix running in builder mode on a non-preloaded system.
  * Clean up arguments in main launcher script that determines whether or not
    to be running in builder mode.
  * Move the logic to increment the BTO version into the various frontends
    rather than incrementing during the backend query_bto_version method.
  * Only offer DVD burning if DVD burning hardware is on the system.
  * Rather than just greying out the DVD burner radio buttons when DVD burning
    hardware isn't available, hide the widgets all together to avoid confusion
    as to why the widget is greyed out.
  * Clean up the OEM config page to line up the widgets and add some nicer
    icons.
  * Add icons for the normal GTK frontend's media selection page.
  * Don't show the full path on the summary page.  Prevents the GUI from
    growing in size (in normal circumstances) in builder mode.
  * Use query_iso_information in the frontend rather than query_bto_version to
    ensure the information being queried is reflective of the OS on the RP
    not the running OS.
  * Move the default value of 'A00' when no BTO version is defined into the
    increment_bto_version function used in recovery_common.
  * Automatically close the fetch window when complete.
  * Don't show the terminal for fetching, but allow it to be expanded.
  * Add a cancel button to the fetch if the user wants to abort it.
  * Add a pulsing thread to the backend so that it can report during activities
    that it has no idea when they will  be done.
  * If the progress is -1% done, pulse the  bar in the GTK frontend
  * In the OEM-Config frontend, show some ASCII characters when we don't know
    the true progress.

 -- Mario Limonciello <mario_limonciello@dell.com>  Thu, 14 Jan 2010 18:29:58 -0600

dell-recovery (0.33) lucid; urgency=low

  [ Mario Limonciello ]
  * Split out the common stuff that is used by the backend and frontend into a
    common python script.
  * Don't require an utility partition to declare a system a preloaded system.
    During development it's possible that UP's aren't included.
  * Move the function to find burners into -common so alternative frontends
    can use it.
  * Introduce an OEM-Config plugin to force the user to at least be questioned
    to create recovery media for the first time.
  * Don't install an icon on new users' desktops anymore since the questions
    are posed via OEM-config.
  * Clean up the old icon from the skel folder in case other new users are made.
  * debian/control: Mark as enhances for oem-config-gtk
  * Fix "Error parsing subject struct" when running on Lucid (no apparent 
    regressions on Karmic with this fix)
  * Since .desktop file is no longer on the desktop, rename it's action to be
    more appropriate.
  * Add a lintian overrides file for errors that are irrelevant.
  * Add translation support to templates for strings shown only in Ubiquity.
  * If git-core isn't installed, but the user is running in builder mode, offer
    to install it using aptdaemon if available.
  * debian/control: Recommends on python-aptdaemon-gtk
  * Prevent a crash if the git server is unaccessible when trying to fetch
    the list of items.

  [ Javier Collado ]
  * Use re to parse the BTO version number more flexibly.

 -- Mario Limonciello <mario_limonciello@dell.com>  Wed, 06 Jan 2010 16:23:02 -0600

dell-recovery (0.32) karmic; urgency=low

  * Now that Dell's internal tools have support for FISH packages that
    are single debs, pdfs, python scripts or shell scripts
    not published in FI format, allow them on the FISH page.

 -- Mario Limonciello <superm1@ubuntu.com>  Thu, 03 Dec 2009 21:58:20 -0600

dell-recovery (0.31) karmic; urgency=low

  * Add support for reading .discinfo from RHEL disks.
  * When reading in a base image, set self.distributor before updating git info.
  * If lsb_release isn't available, set some sane variables.
  * Strip out the possible enterprise and server bits from lsb_release.
  * Catch exceptions when spawning the backend and try to log them if possible
    to improve debugability.
  * Hook up the command line argument --target to actually do things.
  * Test for "Download" in ~ before just assuming "Downloads" is our ideal dir.
  * In the backend, clobber all files with FID overlay regardless of date.
    This helps billerica images as well as FID changes that were created
    before an image was published.

 -- Mario Limonciello <Mario_Limonciello@Dell.com>  Wed, 18 Nov 2009 09:32:02 -0600

dell-recovery (0.30) karmic; urgency=low

  * Make the regeneration of the UUID optional, and only if the appropriate 
    files are present.  Allows Billerica images to proceed a little bit 
    further.
  * Iterate the list of items in .disk/info to find the first floating point 
    number to assign to the release series.

 -- Mario Limonciello <mario_limonciello@dell.com>  Mon, 09 Nov 2009 17:32:32 -0600

dell-recovery (0.29) karmic; urgency=low

  * Add a short README directing users to the right places for HOWTOs.
  * Don't show X-rev tags in builder mode if A-rev tags are present unless
    an extra command line argument is added.
  * Don't erroneously call builder_fid_toggled a whole bunch of times when
    choosing an ISO image.
  * Optionally allow choosing branches via a command line override.  Useful
    for one-off projects where tip is known stable.

 -- Mario Limonciello <mario_limonciello@dell.com>  Thu, 05 Nov 2009 15:44:17 -0600

dell-recovery (0.28) karmic; urgency=low

  * if .disk/info exists, just assume ubuntu rather than trying to read
    a string out of it.  Prevents issues with moblin and kubuntu images.
  * drop python-vte to recommends, and don't fail if it can't import.
    Just provide a warning about how builder mode will likely not work.
  * depends on policykit-1-gnome to ensure that the proper things to allow
    this to work on KDE are installed.

 -- Mario Limonciello <mario_limonciello@dell.com>  Tue, 03 Nov 2009 13:21:17 -0600

dell-recovery (0.27) karmic; urgency=low

  * Don't import gtk.glade.  It's not used anymore.
  * Set the backend timeout to 0.  Prevents the app timing out inbetween
    long runs.
  * If the recovery partition is not detected, offer to run the application
    in BTO image builder mode.  There aren't many other uses for it.

 -- Mario Limonciello <mario_limonciello@dell.com>  Mon, 02 Nov 2009 12:22:18 -0600

dell-recovery (0.26) karmic; urgency=low

  * Introduce a builder mode that can be used for generating BTO images from
    their different components.
  * Rename existing method query_version to query_bto_version and only check
    it at the last step in case it gets filled earlier (with builder mode)
  * Correct an error in the backend handling code for when an image can't mount.
  * debian/control:
    - Depends on python-vte for builder git features.
    - Recommends on git-core, usb-creator-gtk
    - Bump standards version
  * Don't ask a question about where to store the ISO.  Instead, lets always
    assume it ends up in Downloads.  This is useful now because usb-creator
    will look there anyway by default.
  * Apply markup to the summary page in both modes.
  * Close the backend when we are finished, either from the close dialog or
    the success dialog.

 -- Mario Limonciello <mario_limonciello@dell.com>  Fri, 30 Oct 2009 17:26:57 -0500

dell-recovery (0.25) karmic; urgency=low

  * Add support to the backend for querying/incrementing the version of the
    ISO via RP/bto_version.
  * Add support for the override the version of the ISO via a frontend command
    line argument.
  * Add support for the backend to write out RP/bto_version during ISO
    generation if it doesn't exist, and replace it if it does.
  * Add support for both initrd.lz and initrd.gz
  * sync bin/create-new-uuid with casper to add lzma support.
  * Rename the create function to create_ubuntu as realistically it's an ubuntu
    only backend.  We'll need to evaluate a separate backend for other OSes, and
    then maybe create a common backend function that can be shared.
  * If the RP is already mounted before starting, try to use that old mount
    point if at all possible when querying existing BTO version.
  * Don't delete .exe and .sys files from the RP, just ignore them when creating
    an image.
  * Mount the RP read only.  We really shouldn't be changing it with this tool
    anyway.  This has huge side effects on how we have to recreate files in a
    temporary directory that will have to be changing rather than loop mounting
    them around.
  * Replace all string addition with os.path.join to avoid missing '/' characters.
  * Move all mounting and unmounting logic into singular functions.
  * Only unmount directories that we've mounted
  * Try to use existing system mount points if already mounted if possible.
  * Add support for producing an image from a directory, rather than mount point.
  * debian/postinst:
    - Refresh dbus rules on package install so it works immediately.
  * Be more informative about the status indicators.

 -- Mario Limonciello <mario_limonciello@dell.com>  Mon, 19 Oct 2009 13:37:05 -0500

dell-recovery (0.24) karmic; urgency=low

  * Port over to polkit-1.
  * debian/control:
    - Depends on policykit-1.
  * Update translations from launchpad.

 -- Mario Limonciello <mario_limonciello@dell.com>  Tue, 29 Sep 2009 16:24:36 -0500

dell-recovery (0.23) karmic; urgency=low

  * boot:
    - Use initrd.lz as Ubuntu 9.10+ switched to this.

 -- Mario Limonciello <mario_limonciello@dell.com>  Thu, 30 Jul 2009 12:50:37 -0500

dell-recovery (0.22) karmic; urgency=low

  * recovery_frontend:
    - Support using usb-creator, usb-creator-gtk, or usb-creator-kde for burning
      ISO images to a USB stick.

 -- Mario Limonciello <mario_limonciello@dell.com>  Mon, 27 Jul 2009 11:48:32 -0500

dell-recovery (0.21) karmic; urgency=low

  * boot:
    - Update to new syntax for the grub2 in Ubuntu 9.10.
  * udev:
    - Rename rule to have priority of 96.  didn't work at 95.

 -- Mario Limonciello <mario_limonciello@dell.com>  Wed, 22 Jul 2009 18:36:01 -0500

dell-recovery (0.20) karmic; urgency=low

  * udev:
    - Add a udev rule so that devicekit-disks will hide Dell recovery
      partitions on factory shipped Linux systems.
  * recovery_frontend:
    - Add support for devicekit-disks.  If this fails, fall back to HAL.
  * debian/control:
    - Depends on devicekit-disks or hal for system detection.
    - Drop depends on python-glade2
  * Migrate from libglade to gtkbuilder.

 -- Mario Limonciello <mario_limonciello@dell.com>  Wed, 22 Jul 2009 18:13:20 -0500

dell-recovery (0.19) karmic; urgency=low

  * Add a manpage showing current usage.
  * COPYING:
    - Put a copy of the GPL2, not GPL3.
  * debian/control:
    - Set maintainer to have an @ubuntu.com
    - Add bzr info.
    - Set section more sanely to utils.
    - Set standards version to 3.8.1 (no changes necessary).
    - Add a Suggests for grub-pc.  The app works fine without it, but is
      more feature-filled with it installed.
  * debian/changelog:
    - Update to be GPL2, not GPL3.

 -- Mario Limonciello <superm1@ubuntu.com>  Sat, 23 May 2009 14:28:45 -0500

dell-recovery (0.18) jaunty; urgency=low

  * Only fill in the UP or RP variables independently if they are 
    already empty.
  * Don't offer a retry dialog in the event a burning fails.  Some burners
    don't actually have reliable return codes.

 -- Mario Limonciello <mario_limonciello@dell.com>  Tue, 28 Apr 2009 14:46:34 -0500

dell-recovery (0.17) jaunty; urgency=low

  * Add support for command line arguments.
  * Update string indicating recovery is complete.

 -- Mario Limonciello <mario_limonciello@dell.com>  Fri, 10 Apr 2009 16:28:49 -0500

dell-recovery (0.16) jaunty; urgency=low

  * Add a COPYING file w/ license for when we start to make tarballs.
  * Add a CHANGES file (which is really just a symlink to debian/changelog)
  * Detect the filesystem of the rp.  A Linux RP is vfat.  Anything else
    means that it's not an RP. (Windows RP is ntfs-3g)

 -- Mario Limonciello <mario_limonciello@dell.com>  Thu, 09 Apr 2009 17:55:03 -0500

dell-recovery (0.15) jaunty; urgency=low

  * Downgrade usb-creator to Recommends
  * Add brasero | nautilus-cd-burner to Recommends.
  * Add support for not using a burner.  If none of the burning software
    above was detected, then we'll just default to creating an ISO somewhere.
  * Touch the file we are creating before actually creating it from the dbus
    backend.  This makes the file owned by the first user who touched it (Us!)
    rather than root:root from the dbus backend.
  * Add optional support to use lsb-release to show information about 
    what release this ISO is being generated for.
  * Fix a GTKWarning about a separator setting that was getting ignored.
  * Add translation support to the .desktop file.
  * Drop first run note.  It wasn't working anyway.
  * Update translations from launchpad.
  * Add missing ${misc:Depends} to debian/control.
  * Update description in debian/control.
  * Add some artwork from dell-recovery directly to this package.
  * Remove explicitly hardcoded paths from .desktop file.
  * Explicitly set icon path in glade file instead.
  * Rename all translations from dell-recovery-LANG to LANG.  See launchpad answers
    #66257 for more information.
  * Merge in grub2 bootsplash stuff to this package.  We'll only show the bootsplash
    when the package is installed.  This rids us of the last dependency on dell-artwork.
  * Update 06_dell_theme to not use deprecated methods from grub2 anymore.

 -- Mario Limonciello <mario_limonciello@dell.com>  Thu, 02 Apr 2009 13:34:55 -0500

dell-recovery (0.14) jaunty; urgency=low

  * Rather than calling the backend with a gksudo wrapper,
    use policy kit to authorize it's call.
  * Call the backend via an async dbus call.  The method to do this
    was borrowed from Jockey as normal async calls were mixing up
    exceptions and what not.
  * Rename progress_dialogs.glade to the more appropriate 
    recovery_media_creator.glade.
  * Check for CD and USB burning applications when initializing the UI.  If a 
    particular type isn't found, then don't allow the application to run.
  * Add 99_dell_recovery (taken from china customizations) to the install.  This
    will prepare dell-recovery for when grub2 is made default.
  * Update 99_dell_recovery to match the string that we have for grub1

 -- Mario Limonciello <mario_limonciello@dell.com>  Tue, 31 Mar 2009 18:18:02 -0500

dell-recovery (0.13) jaunty; urgency=low

  * Don't enable or disable volume manager anymore.  Not necessary
    with the HAL FDI file we ship now.
  * Split up all activity between a frontend and backend script.  This
    allows the GUI to run without root priv's and the actual script to
    run with root priv's.

 -- Mario Limonciello <mario_limonciello@dell.com>  Tue, 24 Mar 2009 17:21:17 -0500

dell-recovery (0.12) jaunty; urgency=low

  * Cleanup an isolinux directory if it exists at the same
    time as a syslinux directory.
  * If the UP already exists, say if we are recovering from
    a recovery, no need to go and make it again.
  * Use brasero instead of nautilus-cd-burner since nautilus
    cd burner is no longer included in 9.04.

 -- Mario Limonciello <mario_limonciello@dell.com>  Mon, 23 Mar 2009 15:13:01 -0500

dell-recovery (0.11) jaunty; urgency=low

  * Don't build the MBR backup when creating recovery media.
    We'll dynamically create the partition table instead.
  * Don't gzip the UP.  We've plenty of space on the DVD media, so might as well
    speed up the process of backup and recovery.

 -- Mario Limonciello <mario_limonciello@dell.com>  Tue, 17 Mar 2009 11:46:34 -0500

dell-recovery (0.10) jaunty; urgency=low

  * debian/control:
    - Drop dependency on menu.
  * debian/links:
    - Install actual .desktop file to /etc/skel rather than symlink.
  * import translations from launchpad.
  * Don't allow this tool to run on systems without a UP and RP.
    This is an undefined case that would likely fail anyway.

 -- Mario Limonciello <mario_limonciello@dell.com>  Tue, 03 Mar 2009 12:39:41 -0600

dell-recovery (0.9) jaunty; urgency=low

  * Update FDI file for changes in jaunty.

 -- Mario Limonciello <mario_limonciello@dell.com>  Wed, 25 Feb 2009 12:16:57 -0600

dell-recovery (0.8) jaunty; urgency=low

  * Add HAL FDI file for hiding recovery partition (LP: #325008)
  * Add updated translations from launchpad.

 -- Mario Limonciello <mario_limonciello@dell.com>  Tue, 03 Feb 2009 14:38:41 -0600

dell-recovery (0.7) intrepid; urgency=low

  * Import more translations from launchpad.

 -- Mario Limonciello <mario_limonciello@dell.com>  Wed, 26 Nov 2008 10:18:46 -0600

dell-recovery (0.6) intrepid; urgency=low

  * Add translations from launchpad.

 -- Mario Limonciello <mario_limonciello@dell.com>  Tue, 25 Nov 2008 20:59:31 -0600

dell-recovery (0.5) intrepid; urgency=low

  * Move syslinux.cfg if it exists to isolinux.cfg.

 -- Mario Limonciello <mario_limonciello@dell.com>  Tue, 25 Nov 2008 02:16:47 -0600

dell-recovery (0.4) intrepid; urgency=low

  * Allow retrying failed burns.  This works around what appears to be either
    a GTK or nautilus-cd-burner bug where nautilus-cd-burner is crashing
    immediately.
  * Clean up some warnings on startup.
  * Remove old separators that were not necessary.
  * Add taskbar hints to all relevant dialogs.

 -- Mario Limonciello <mario_limonciello@dell.com>  Mon, 24 Nov 2008 12:58:58 -0600

dell-recovery (0.3) intrepid; urgency=low

  * New release.
    - Move syslinux to isolinux in case we want to recover from a recovery.
  * Filter out all .sys files in / so that there aren't errors later with
    usb-creator.

 -- Mario Limonciello <mario_limonciello@dell.com>  Wed, 05 Nov 2008 13:59:32 -0600

dell-recovery (0.2) intrepid; urgency=low

  * New release.
    - Adds USB Drive support
    - Adds a popup nag dialog
  * debian/control:
    - Bump standards version
    - Depend upon usb-creator for USB support.

 -- Mario Limonciello <Mario_Limonciello@Dell.com>  Fri, 31 Oct 2008 17:24:13 -0400

dell-recovery (0.1) hardy; urgency=low

  * Initial Release.

 -- Mario Limonciello <mario_limonciello@dell.com>  Fri, 21 Mar 2008 18:58:40 -0500
<|MERGE_RESOLUTION|>--- conflicted
+++ resolved
@@ -1,4 +1,3 @@
-<<<<<<< HEAD
 dell-recovery (0.99) UNRELEASED; urgency=low
 
   * Convert the userspace application and daemon to PyGI and GTK3.
@@ -10,13 +9,12 @@
   * Update standards version.
 
  -- Mario Limonciello <Mario_Limonciello@Dell.com>  Wed, 27 Apr 2011 11:36:09 -0500
-=======
+
 dell-recovery (0.98.2) UNRELEASED; urgency=low
 
   * Fixed memory calculation issue. (LP: #817610)
 
  -- Kent Baxley <kent.baxley@canonical.com>  Thu, 28 Jul 2011 11:02:55 -0500
->>>>>>> aa9f43ee
 
 dell-recovery (0.98.1) natty-proposed; urgency=low
 
