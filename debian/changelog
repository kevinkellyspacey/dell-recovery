--- conflicted
+++ resolved
@@ -1,17 +1,9 @@
-<<<<<<< HEAD
 dell-recovery (1.40) UNRELEASED; urgency=medium
-=======
-dell-recovery (1.39somerville5) trusty; urgency=medium
->>>>>>> b559680a
 
   * Make a simple GTK+3 UI to burn DVD with the minimum speed by wodim. (LP: #1464130)
   * Use radeon.modeset=0 nouveau.modeset=0 by default. (LP: #1471767)
 
-<<<<<<< HEAD
- -- Shih-Yuan Lee (FourDollars) <sylee@canonical.com>  Tue, 07 Jul 2015 20:00:00 +0800
-=======
  -- Shih-Yuan Lee (FourDollars) <sylee@canonical.com>  Fri, 17 Jul 2015 19:24:25 +0800
->>>>>>> b559680a
 
 dell-recovery (1.39) wily; urgency=medium
 
