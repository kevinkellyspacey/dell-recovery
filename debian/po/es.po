# Spanish translation for dell-recovery
# Copyright (c) 2008 Rosetta Contributors and Canonical Ltd 2008
# This file is distributed under the same license as the dell-recovery package.
# FIRST AUTHOR <EMAIL@ADDRESS>, 2008.
#
msgid ""
msgstr ""
"Project-Id-Version: dell-recovery\n"
<<<<<<< HEAD
"Report-Msgid-Bugs-To: dell-recovery@packages.debian.org\n"
"POT-Creation-Date: 2010-04-15 00:48-0500\n"
"PO-Revision-Date: 2009-04-28 22:02+0000\n"
"Last-Translator: Ruben <Unknown>\n"
=======
"Report-Msgid-Bugs-To: FULL NAME <EMAIL@ADDRESS>\n"
"POT-Creation-Date: 2010-04-15 00:48-0500\n"
"PO-Revision-Date: 2010-04-16 18:36+0000\n"
"Last-Translator: Paco Molinero <paco@byasl.com>\n"
>>>>>>> 110948f2
"Language-Team: Spanish <es@li.org>\n"
"MIME-Version: 1.0\n"
"Content-Type: text/plain; charset=UTF-8\n"
"Content-Transfer-Encoding: 8bit\n"
"X-Launchpad-Export-Date: 2010-04-17 04:22+0000\n"
"X-Generator: Launchpad (build Unknown)\n"

#. Type: text
#. Description
#: ../templates:12001
msgid "Building Dell Recovery Media..."
msgstr "Construyendo disco de recuperación Dell..."

#. Type: text
#. Description
#: ../templates:14001
msgid "Opening Burner..."
msgstr "Abriendo copiador..."

#. Type: text
#. Description
#: ../templates:15001
msgid ""
"This Dell Recovery Media can be used to restore the original factory "
"software."
msgstr ""
"Este disco de recuperación Dell se puede usar para restaurar el software "
"original del fabricante."

#. Type: text
#. Description
#: ../templates:16001
msgid ""
"It is recommended you back up all important data before running this tool."
msgstr ""
"Es importante hacer una copia de seguridad de todos los datos antes de "
"ejecutar esta herramienta."

#. Type: text
#. Description
#: ../templates:17001
msgid "Restore Linux OS partitions"
msgstr "Restaurar particiones Linux"

#. Type: text
#. Description
#: ../templates:18001
msgid "This will rebuild all OS and swap partitions to factory defaults."
msgstr ""
"Esto reconstruirá todos los SO y particiones de intercambio a los "
"predeterminados por el fabricante."

#. Type: text
#. Description
#. Type: text
#. Description
#: ../templates:19001 ../templates:22001
msgid "WARNING: All personal files and changes will be lost."
msgstr "AVISO: Todos los archivos personales y cambios se perderán."

#. Type: text
#. Description
#: ../templates:20001
msgid "Restore entire hard drive."
msgstr "Restaurar todo el disco duro."

#. Type: text
#. Description
#: ../templates:21001
msgid "This will rebuild all utility, recovery, and OS partitions."
msgstr ""
"Esto reconstruirá todas las utilidades, recuperaciones y particiones de SO."

#. Type: text
#. Description
#: ../templates:23001
msgid "Restore only Linux OS partition."
msgstr "Restaurar sólo la partición Linux"

#. Type: text
#. Description
#: ../templates:24001
msgid "This option allows you to resize any existing partitions."
msgstr "Esta opción le permite redimensionar cualquier partición existente."

#. Type: text
#. Description
#. Type: text
#. Description
#: ../templates:25001 ../templates:37001
msgid "ERROR: This media is only valid on Dell systems."
msgstr "ERROR: Este disco sólo es válido en sistemas Dell."

#. Type: text
#. Description
#: ../templates:26001
msgid "Building Recovery Partition"
msgstr "Construyendo partición de recuperación"

#. Type: text
#. Description
#: ../templates:27001
msgid "NOTE: Please be patient, this may take a while."
msgstr "NOTA: Tenga paciencia, esto llevará un tiempo."

#. Type: text
#. Description
#: ../templates:28001
msgid "Create Dell Recovery Media?"
msgstr "¿Crear disco de recuperación Dell?"

#. Type: text
#. Description
#: ../templates:29001
msgid ""
"Dell Recovery Media can be used to restore your system to the same state as "
"when it was first shipped to you."
msgstr ""
"El disco de recuperación Dell se puede usar para restaurar sus sistema al "
"mismo estado que cuando lo adquirió."

#. Type: text
#. Description
#: ../templates:30001
msgid ""
"It is highly recommended that you generate media and store it in a safe "
"place."
msgstr ""
"Es muy recomendable que genere un disco y lo guarde en un lugar seguro."

#. Type: text
#. Description
#: ../templates:31001
msgid "Save recovery media to an external USB flash drive"
msgstr "Guardar el disco de recuperación en una memoria flash USB externa"

#. Type: text
#. Description
#: ../templates:32001
msgid "Note: This requires a USB flash drive with approximately 2GB free."
msgstr "Nota: Requiere un disco flash USB con aproximadamente 2GB libre."

#. Type: text
#. Description
#: ../templates:33001
msgid "Save recovery media to DVD"
msgstr "Guardar el disco de recuperación en un DVD"

#. Type: text
#. Description
#: ../templates:34001
msgid "Note: This requires writable DVD media."
msgstr "Nota: requiere un DVD re-escribible."

#. Type: text
#. Description
#: ../templates:35001
msgid "Don't generate recovery media at this time"
msgstr "No generar disco de recuperación en este momento"

#. Type: text
#. Description
#: ../templates:36001
msgid ""
"Recovery Media can be generated later by choosing the tool from the System "
"menu."
msgstr ""
"El disco de recuperación se puede generar después eligiendo la herramienta "
"en el menú Sistema."

#. Type: text
#. Description
#: ../templates:38001
msgid "Dell End User License Agreement"
msgstr "Acuerdo de licencia de usuario final Dell"

#. Type: text
#. Description
#: ../templates:39001
msgid "I accept the license terms. (required to use your computer)"
msgstr "Acepto los términos de la licencia. (necesario para usar su equipo)"

#. Type: text
#. Description
#: ../templates:15001
msgid ""
"This Dell Recovery Media can be used to restore the original factory "
"software."
msgstr ""

#. Type: text
#. Description
#: ../templates:16001
msgid ""
"It is recommended you back up all important data before running this tool."
msgstr ""

#. Type: text
#. Description
#: ../templates:17001
msgid "Restore Linux OS partitions"
msgstr ""

#. Type: text
#. Description
#: ../templates:18001
msgid "This will rebuild all OS and swap partitions to factory defaults."
msgstr ""

#. Type: text
#. Description
#. Type: text
#. Description
#: ../templates:19001 ../templates:22001
msgid "WARNING: All personal files and changes will be lost."
msgstr ""

#. Type: text
#. Description
#: ../templates:20001
msgid "Restore entire hard drive."
msgstr ""

#. Type: text
#. Description
#: ../templates:21001
msgid "This will rebuild all utility, recovery, and OS partitions."
msgstr ""

#. Type: text
#. Description
#: ../templates:23001
msgid "Restore only Linux OS partition."
msgstr ""

#. Type: text
#. Description
#: ../templates:24001
msgid "This option allows you to resize any existing partitions."
msgstr ""

#. Type: text
#. Description
#. Type: text
#. Description
#: ../templates:25001 ../templates:37001
msgid "ERROR: This media is only valid on Dell systems."
msgstr ""

#. Type: text
#. Description
#: ../templates:26001
#, fuzzy
#| msgid "Recovery Partition: "
msgid "Building Recovery Partition"
msgstr "Particion de recuperación: "

#. Type: text
#. Description
#: ../templates:27001
msgid "NOTE: Please be patient, this may take a while."
msgstr ""

#. Type: text
#. Description
#: ../templates:28001
#, fuzzy
#| msgid "Dell Recovery Media Creator"
msgid "Create Dell Recovery Media?"
msgstr "Creador de soportes de recuperación de Dell"

#. Type: text
#. Description
#: ../templates:29001
msgid ""
"Dell Recovery Media can be used to restore your system to the same state as "
"when it was first shipped to you."
msgstr ""

#. Type: text
#. Description
#: ../templates:30001
msgid ""
"It is highly recommended that you generate media and store it in a safe "
"place."
msgstr ""

#. Type: text
#. Description
#: ../templates:31001
msgid "Save recovery media to an external USB flash drive"
msgstr ""

#. Type: text
#. Description
#: ../templates:32001
msgid "Note: This requires a USB flash drive with approximately 2GB free."
msgstr ""

#. Type: text
#. Description
#: ../templates:33001
#, fuzzy
#| msgid "Cancel Recovery Media Creator"
msgid "Save recovery media to DVD"
msgstr "Cancelar Recovery Media Creator"

#. Type: text
#. Description
#: ../templates:34001
msgid "Note: This requires writable DVD media."
msgstr ""

#. Type: text
#. Description
#: ../templates:35001
msgid "Don't generate recovery media at this time"
msgstr ""

#. Type: text
#. Description
#: ../templates:36001
msgid ""
"Recovery Media can be generated later by choosing the tool from the System "
"menu."
msgstr ""

#. Type: text
#. Description
#: ../templates:38001
msgid "Dell End User License Agreement"
msgstr ""

#. Type: text
#. Description
#: ../templates:39001
msgid "I accept the license terms. (required to use your computer)"
msgstr ""

#~ msgid "DVD+/-RW Disc"
#~ msgstr "Disco DVD+/-RW"

#~ msgid "<activity placeholder>"
#~ msgstr "<indicador de posición de actividades>"

#~ msgid "USB Flash Drive"
#~ msgstr "Unidad Flash USB"

#~ msgid "Opening Burner"
#~ msgstr "Abriendo grabadora"

#~ msgid "Media Type: "
#~ msgstr "Tipo de medio: "

#~ msgid "Welcome"
#~ msgstr "Bienvenido"

#~ msgid "Confirm Selections"
#~ msgstr "Confirmar selecciones"

#~ msgid "Choose Media Type"
#~ msgstr "Escoger tipo de medio"

#~ msgid "Retry burn?"
#~ msgstr "¿ Reintentar grabación ?"

#~ msgid "File Name: "
#~ msgstr "Nombre del archivo: "

#~ msgid "Choose Target Directory"
#~ msgstr "Seleccione un directorio vacío"

#~ msgid "Cannot connect to dbus"
#~ msgstr "No se puede conectar con dbus"

#~ msgid "No media, create ISO image"
#~ msgstr "Sin medio, crear imagen ISO"

#~ msgid "Select a directory for the ISO"
#~ msgstr "Seleccione una carpeta para la imagen ISO"

#~ msgid "System policy prevents reading raw devices"
#~ msgstr "La política del sistema impide leer dispositivos raw"

#~ msgid "Building UP"
#~ msgstr "Creando UP"

#~ msgid "Generating UUID"
#~ msgstr "Generando UUID"

#~ msgid "Permission Denied"
#~ msgstr "Permiso denegado"

#~ msgid "ISO Image"
#~ msgstr "Imagen ISO"

#~ msgid ""
#~ "This tool requires that a Utility Partition and Linux Recovery partition "
#~ "are present to function."
#~ msgstr ""
#~ "Esta herramienta requiere de una partición de utilidad y de una partición "
#~ "de recuperación de Linux para poder funcionar."

#~ msgid "Utility Partition: "
#~ msgstr "Partición de utilidad: "

#~ msgid "Building ISO"
#~ msgstr "Creando ISO"

#~ msgid "Are you sure you want to cancel the Recovery Media creation process?"
#~ msgstr ""
#~ "¿Seguro que quiere cancelar el proceso de creación del Medio de "
#~ "Recuperación?"

#~ msgid "The media burn process failed.  Would you like to retry?"
#~ msgstr "Ha fallado la grabación en el soporte. ¿Quiere volver a intentarlo?"

#~ msgid "Invalid utility partition"
#~ msgstr "Partición de utilidad no válida"

#~ msgid "Recovery Media Creation Process Complete"
#~ msgstr "Proceso de creación del soporte de recuperación finalizado"

#~ msgid "Invalid recovery partition"
#~ msgstr "Partición de recuperación no válida."

#~ msgid "OS Release: "
#~ msgstr "Versión del SO: "

#~ msgid ""
#~ "An existing image was found (possibly from a previous run).  Would you "
#~ "like to remove this old copy and regenerate the image?"
#~ msgstr ""
#~ "Ya existe una imagen (posiblemente de una ejecución anterior). ¿Quiere "
#~ "eliminar esta copia antigua y volver a generar la imagen?"<|MERGE_RESOLUTION|>--- conflicted
+++ resolved
@@ -6,17 +6,10 @@
 msgid ""
 msgstr ""
 "Project-Id-Version: dell-recovery\n"
-<<<<<<< HEAD
-"Report-Msgid-Bugs-To: dell-recovery@packages.debian.org\n"
-"POT-Creation-Date: 2010-04-15 00:48-0500\n"
-"PO-Revision-Date: 2009-04-28 22:02+0000\n"
-"Last-Translator: Ruben <Unknown>\n"
-=======
 "Report-Msgid-Bugs-To: FULL NAME <EMAIL@ADDRESS>\n"
 "POT-Creation-Date: 2010-04-15 00:48-0500\n"
 "PO-Revision-Date: 2010-04-16 18:36+0000\n"
 "Last-Translator: Paco Molinero <paco@byasl.com>\n"
->>>>>>> 110948f2
 "Language-Team: Spanish <es@li.org>\n"
 "MIME-Version: 1.0\n"
 "Content-Type: text/plain; charset=UTF-8\n"
@@ -199,162 +192,8 @@
 msgid "I accept the license terms. (required to use your computer)"
 msgstr "Acepto los términos de la licencia. (necesario para usar su equipo)"
 
-#. Type: text
-#. Description
-#: ../templates:15001
-msgid ""
-"This Dell Recovery Media can be used to restore the original factory "
-"software."
-msgstr ""
-
-#. Type: text
-#. Description
-#: ../templates:16001
-msgid ""
-"It is recommended you back up all important data before running this tool."
-msgstr ""
-
-#. Type: text
-#. Description
-#: ../templates:17001
-msgid "Restore Linux OS partitions"
-msgstr ""
-
-#. Type: text
-#. Description
-#: ../templates:18001
-msgid "This will rebuild all OS and swap partitions to factory defaults."
-msgstr ""
-
-#. Type: text
-#. Description
-#. Type: text
-#. Description
-#: ../templates:19001 ../templates:22001
-msgid "WARNING: All personal files and changes will be lost."
-msgstr ""
-
-#. Type: text
-#. Description
-#: ../templates:20001
-msgid "Restore entire hard drive."
-msgstr ""
-
-#. Type: text
-#. Description
-#: ../templates:21001
-msgid "This will rebuild all utility, recovery, and OS partitions."
-msgstr ""
-
-#. Type: text
-#. Description
-#: ../templates:23001
-msgid "Restore only Linux OS partition."
-msgstr ""
-
-#. Type: text
-#. Description
-#: ../templates:24001
-msgid "This option allows you to resize any existing partitions."
-msgstr ""
-
-#. Type: text
-#. Description
-#. Type: text
-#. Description
-#: ../templates:25001 ../templates:37001
-msgid "ERROR: This media is only valid on Dell systems."
-msgstr ""
-
-#. Type: text
-#. Description
-#: ../templates:26001
-#, fuzzy
-#| msgid "Recovery Partition: "
-msgid "Building Recovery Partition"
-msgstr "Particion de recuperación: "
-
-#. Type: text
-#. Description
-#: ../templates:27001
-msgid "NOTE: Please be patient, this may take a while."
-msgstr ""
-
-#. Type: text
-#. Description
-#: ../templates:28001
-#, fuzzy
-#| msgid "Dell Recovery Media Creator"
-msgid "Create Dell Recovery Media?"
-msgstr "Creador de soportes de recuperación de Dell"
-
-#. Type: text
-#. Description
-#: ../templates:29001
-msgid ""
-"Dell Recovery Media can be used to restore your system to the same state as "
-"when it was first shipped to you."
-msgstr ""
-
-#. Type: text
-#. Description
-#: ../templates:30001
-msgid ""
-"It is highly recommended that you generate media and store it in a safe "
-"place."
-msgstr ""
-
-#. Type: text
-#. Description
-#: ../templates:31001
-msgid "Save recovery media to an external USB flash drive"
-msgstr ""
-
-#. Type: text
-#. Description
-#: ../templates:32001
-msgid "Note: This requires a USB flash drive with approximately 2GB free."
-msgstr ""
-
-#. Type: text
-#. Description
-#: ../templates:33001
-#, fuzzy
-#| msgid "Cancel Recovery Media Creator"
-msgid "Save recovery media to DVD"
-msgstr "Cancelar Recovery Media Creator"
-
-#. Type: text
-#. Description
-#: ../templates:34001
-msgid "Note: This requires writable DVD media."
-msgstr ""
-
-#. Type: text
-#. Description
-#: ../templates:35001
-msgid "Don't generate recovery media at this time"
-msgstr ""
-
-#. Type: text
-#. Description
-#: ../templates:36001
-msgid ""
-"Recovery Media can be generated later by choosing the tool from the System "
-"menu."
-msgstr ""
-
-#. Type: text
-#. Description
-#: ../templates:38001
-msgid "Dell End User License Agreement"
-msgstr ""
-
-#. Type: text
-#. Description
-#: ../templates:39001
-msgid "I accept the license terms. (required to use your computer)"
-msgstr ""
+#~ msgid "Cancel Recovery Media Creator"
+#~ msgstr "Cancelar Recovery Media Creator"
 
 #~ msgid "DVD+/-RW Disc"
 #~ msgstr "Disco DVD+/-RW"
@@ -380,9 +219,15 @@
 #~ msgid "Choose Media Type"
 #~ msgstr "Escoger tipo de medio"
 
+#~ msgid "Dell Recovery Media Creator"
+#~ msgstr "Creador de soportes de recuperación de Dell"
+
 #~ msgid "Retry burn?"
 #~ msgstr "¿ Reintentar grabación ?"
 
+#~ msgid "Recovery Partition: "
+#~ msgstr "Particion de recuperación: "
+
 #~ msgid "File Name: "
 #~ msgstr "Nombre del archivo: "
 
@@ -414,11 +259,11 @@
 #~ msgstr "Imagen ISO"
 
 #~ msgid ""
-#~ "This tool requires that a Utility Partition and Linux Recovery partition "
-#~ "are present to function."
+#~ "This tool requires that a Utility Partition and Linux Recovery partition are "
+#~ "present to function."
 #~ msgstr ""
-#~ "Esta herramienta requiere de una partición de utilidad y de una partición "
-#~ "de recuperación de Linux para poder funcionar."
+#~ "Esta herramienta requiere de una partición de utilidad y de una partición de "
+#~ "recuperación de Linux para poder funcionar."
 
 #~ msgid "Utility Partition: "
 #~ msgstr "Partición de utilidad: "
@@ -428,8 +273,7 @@
 
 #~ msgid "Are you sure you want to cancel the Recovery Media creation process?"
 #~ msgstr ""
-#~ "¿Seguro que quiere cancelar el proceso de creación del Medio de "
-#~ "Recuperación?"
+#~ "¿Seguro que quiere cancelar el proceso de creación del Medio de Recuperación?"
 
 #~ msgid "The media burn process failed.  Would you like to retry?"
 #~ msgstr "Ha fallado la grabación en el soporte. ¿Quiere volver a intentarlo?"
@@ -447,8 +291,8 @@
 #~ msgstr "Versión del SO: "
 
 #~ msgid ""
-#~ "An existing image was found (possibly from a previous run).  Would you "
-#~ "like to remove this old copy and regenerate the image?"
+#~ "An existing image was found (possibly from a previous run).  Would you like "
+#~ "to remove this old copy and regenerate the image?"
 #~ msgstr ""
 #~ "Ya existe una imagen (posiblemente de una ejecución anterior). ¿Quiere "
 #~ "eliminar esta copia antigua y volver a generar la imagen?"