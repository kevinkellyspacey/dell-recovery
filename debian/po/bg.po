# Bulgarian translation for dell-recovery
# Copyright (c) 2009 Rosetta Contributors and Canonical Ltd 2009
# This file is distributed under the same license as the dell-recovery package.
# FIRST AUTHOR <EMAIL@ADDRESS>, 2009.
#
msgid ""
msgstr ""
"Project-Id-Version: dell-recovery\n"
<<<<<<< HEAD
"Report-Msgid-Bugs-To: dell-recovery@packages.debian.org\n"
"POT-Creation-Date: 2010-03-29 12:05-0500\n"
"PO-Revision-Date: 2009-06-03 17:54+0000\n"
"Last-Translator: Krasimir Chonov <mk2616@abv.bg>\n"
=======
"Report-Msgid-Bugs-To: FULL NAME <EMAIL@ADDRESS>\n"
"POT-Creation-Date: 2010-03-29 12:05-0500\n"
"PO-Revision-Date: 2010-04-06 21:51+0000\n"
"Last-Translator: Boyan Sotirov <lz1dsb@abv.bg>\n"
>>>>>>> 15e6bc7c
"Language-Team: Bulgarian <bg@li.org>\n"
"MIME-Version: 1.0\n"
"Content-Type: text/plain; charset=UTF-8\n"
"Content-Transfer-Encoding: 8bit\n"
"X-Launchpad-Export-Date: 2010-04-08 07:19+0000\n"
"X-Generator: Launchpad (build Unknown)\n"

#. Type: text
#. Description
#: ../templates:8001
msgid "Building Dell Recovery Media..."
msgstr "Изграждане на Dell Recovery Media..."

#. Type: text
#. Description
#: ../templates:10001
msgid "Opening Burner..."
msgstr "Отваряне на записвачка..."

#. Type: text
#. Description
#: ../templates:11001
msgid ""
"This Dell Recovery Media can be used to restore the original factory "
"software."
msgstr ""
"Този Dell Recovery Media може да бъде използван за възстановаване на "
"оригиналния фабричен софтуер."

#. Type: text
#. Description
#: ../templates:12001
msgid ""
"It is recommended you back up all important data before running this tool."
msgstr ""
"Препоръчително е да направите резервно копие на всички важни данни преди да "
"пуснете този инструмент."

#. Type: text
#. Description
#: ../templates:13001
msgid "Restore Linux OS partitions"
msgstr "Възстановяване на Linux OS дялове"

#. Type: text
#. Description
#: ../templates:14001
msgid "This will rebuild all OS and swap partitions to factory defaults."
msgstr ""
"Това ще изгради наново всички дялове на операционната система и swap "
"дяловете до фабричните."

#. Type: text
#. Description
#. Type: text
#. Description
#: ../templates:15001 ../templates:18001
msgid "WARNING: All personal files and changes will be lost."
msgstr "ПРЕДУПРЕЖДЕНИЕ: Всички лични файлове и промени ще бъдат загубени."

#. Type: text
#. Description
#: ../templates:16001
msgid "Restore entire hard drive."
msgstr "Възстановяване на целия твърд диск"

#. Type: text
#. Description
#: ../templates:17001
msgid "This will rebuild all utility, recovery, and OS partitions."
msgstr "Това ще изгради наново всички помощни, възстановаващи и OS дялове."

#. Type: text
#. Description
#: ../templates:19001
msgid "Restore only Linux OS partition."
msgstr "Възстановяване само на Linux OS дял."

#. Type: text
#. Description
#: ../templates:20001
msgid "This option allows you to resize any existing partitions."
msgstr ""
"Тази опция ви позволява да промените размера на който и дае съществуващ дял."

#. Type: text
#. Description
#. Type: text
#. Description
#: ../templates:21001 ../templates:33001
msgid "ERROR: This media is only valid on Dell systems."
msgstr "ГРЕШКА: Този носител е валиден само на системи Dell."

#. Type: text
#. Description
#: ../templates:22001
msgid "This window will close automatically when the process is complete. "
msgstr "Този прозорец ще се затвори автоматично, когато процеса е завършен. "

#. Type: text
#. Description
#: ../templates:23001
msgid "NOTE: Please be patient, this may take a while."
msgstr "БЕЛЕЖКА: Моля бъдете търпеливи, това може да отнеме време."

#. Type: text
#. Description
#: ../templates:24001
msgid "Create Dell Recovery Media?"
msgstr "Създаване на Dell Recovery Media?"

#. Type: text
#. Description
#: ../templates:25001
msgid ""
"Dell Recovery Media can be used to restore your system to the same state as "
"when it was first shipped to you."
msgstr ""
"Dell Recovery Media може да се използва за възстановяване на вашата система "
"до същото състояние в което тя ви е била доставена."

#. Type: text
#. Description
#: ../templates:26001
msgid ""
"It is highly recommended that you generate media and store it in a safe "
"place."
msgstr ""
"Силна се препоръчва да генерирате носител и да го съхранявате на безопасно "
"място."

#. Type: text
#. Description
#: ../templates:27001
msgid "Save recovery media to an external USB flash drive"
msgstr "Запазване на носителя за възстановяване на външен USB флаш диск"

#. Type: text
#. Description
#: ../templates:28001
msgid "Note: This requires a USB flash drive with approximately 2GB free."
msgstr ""
"Бележка: Това изисква USB флаш диск с приблизително 2 GB свободно "
"пространство."

#. Type: text
#. Description
#: ../templates:29001
msgid "Save recovery media to DVD"
msgstr "Запазване на носителя за възстановяване на DVD"

#. Type: text
#. Description
#: ../templates:30001
msgid "Note: This requires writable DVD media."
msgstr "Бележка: Това изисква записваем DVD носител."

#. Type: text
#. Description
#: ../templates:31001
msgid "Don't generate recovery media at this time"
msgstr "Не генерирай носител за възстановяване по това време"

#. Type: text
#. Description
#: ../templates:32001
msgid ""
"Recovery Media can be generated later by choosing the tool from the System "
"menu."
msgstr ""
"Recovery Media може да бъде генериран по-късно като се избере инструмента то "
"менюто Система"

#. Type: text
#. Description
#: ../templates:34001
msgid "Dell End User License Agreement"
msgstr "Dell Лицензно споразумение с крайния клиент"

#. Type: text
#. Description
#: ../templates:35001
msgid "I accept the license terms. (required to use your computer)"
msgstr ""
"Приемам условията на лиценза. (необходимо, за да използвате вашия компютър)"

#. Type: text
#. Description
#: ../templates:11001
msgid ""
"This Dell Recovery Media can be used to restore the original factory "
"software."
msgstr ""

#. Type: text
#. Description
#: ../templates:12001
msgid ""
"It is recommended you back up all important data before running this tool."
msgstr ""

#. Type: text
#. Description
#: ../templates:13001
msgid "Restore Linux OS partitions"
msgstr ""

#. Type: text
#. Description
#: ../templates:14001
msgid "This will rebuild all OS and swap partitions to factory defaults."
msgstr ""

#. Type: text
#. Description
#. Type: text
#. Description
#: ../templates:15001 ../templates:18001
msgid "WARNING: All personal files and changes will be lost."
msgstr ""

#. Type: text
#. Description
#: ../templates:16001
msgid "Restore entire hard drive."
msgstr ""

#. Type: text
#. Description
#: ../templates:17001
msgid "This will rebuild all utility, recovery, and OS partitions."
msgstr ""

#. Type: text
#. Description
#: ../templates:19001
msgid "Restore only Linux OS partition."
msgstr ""

#. Type: text
#. Description
#: ../templates:20001
msgid "This option allows you to resize any existing partitions."
msgstr ""

#. Type: text
#. Description
#. Type: text
#. Description
#: ../templates:21001 ../templates:33001
msgid "ERROR: This media is only valid on Dell systems."
msgstr ""

#. Type: text
#. Description
#: ../templates:22001
msgid "This window will close automatically when the process is complete. "
msgstr ""

#. Type: text
#. Description
#: ../templates:23001
msgid "NOTE: Please be patient, this may take a while."
msgstr ""

#. Type: text
#. Description
#: ../templates:24001
#, fuzzy
#| msgid "Dell Recovery Media Creator"
msgid "Create Dell Recovery Media?"
msgstr "Създаване на Dell носител за възстановяване"

#. Type: text
#. Description
#: ../templates:25001
msgid ""
"Dell Recovery Media can be used to restore your system to the same state as "
"when it was first shipped to you."
msgstr ""

#. Type: text
#. Description
#: ../templates:26001
msgid ""
"It is highly recommended that you generate media and store it in a safe "
"place."
msgstr ""

#. Type: text
#. Description
#: ../templates:27001
msgid "Save recovery media to an external USB flash drive"
msgstr ""

#. Type: text
#. Description
#: ../templates:28001
msgid "Note: This requires a USB flash drive with approximately 2GB free."
msgstr ""

#. Type: text
#. Description
#: ../templates:29001
#, fuzzy
#| msgid "Cancel Recovery Media Creator"
msgid "Save recovery media to DVD"
msgstr "Отказ"

#. Type: text
#. Description
#: ../templates:30001
msgid "Note: This requires writable DVD media."
msgstr ""

#. Type: text
#. Description
#: ../templates:31001
msgid "Don't generate recovery media at this time"
msgstr ""

#. Type: text
#. Description
#: ../templates:32001
msgid ""
"Recovery Media can be generated later by choosing the tool from the System "
"menu."
msgstr ""

#. Type: text
#. Description
#: ../templates:34001
msgid "Dell End User License Agreement"
msgstr ""

#. Type: text
#. Description
#: ../templates:35001
msgid "I accept the license terms. (required to use your computer)"
msgstr ""

#~ msgid "Welcome"
#~ msgstr "Добре дошли"

#~ msgid "Opening Burner"
#~ msgstr "Отваряне на записващо устройство"

#~ msgid "Recovery Media Creation Process Complete"
#~ msgstr "Създаването на носител за възстановяване завърши"

#~ msgid "Building UP"
#~ msgstr "Изграждане"

#~ msgid "Recovery Partition: "
#~ msgstr "Дял за възстановяване: "

#~ msgid "File Name: "
#~ msgstr "Файл: "

#~ msgid "Media Type: "
#~ msgstr "Тип носител: "

#~ msgid "Confirm Selections"
#~ msgstr "Потвърждение на изборите"

#~ msgid "Choose Media Type"
#~ msgstr "Изберете тип носител"

#~ msgid "Utility Partition: "
#~ msgstr "Програма за възстановяване: "

#~ msgid "OS Release: "
#~ msgstr "Издание на ОС: "

#~ msgid "ISO Image"
#~ msgstr "ISO образ"

#~ msgid "Choose Target Directory"
#~ msgstr "Изберете целева папка"

#~ msgid "Building ISO"
#~ msgstr "Създаване на ISO"

#~ msgid "DVD+/-RW Disc"
#~ msgstr "DVD+/-RW диск"

#~ msgid "<activity placeholder>"
#~ msgstr "<activity placeholder>"

#~ msgid "USB Flash Drive"
#~ msgstr "USB флаш памет"

#~ msgid "No media, create ISO image"
#~ msgstr "Няма носител, създаване на ISO образ"

#~ msgid "Select a directory for the ISO"
#~ msgstr "Изберете папка за ISO образа"

#~ msgid "Retry burn?"
#~ msgstr "Повторен опит?"<|MERGE_RESOLUTION|>--- conflicted
+++ resolved
@@ -6,17 +6,10 @@
 msgid ""
 msgstr ""
 "Project-Id-Version: dell-recovery\n"
-<<<<<<< HEAD
-"Report-Msgid-Bugs-To: dell-recovery@packages.debian.org\n"
-"POT-Creation-Date: 2010-03-29 12:05-0500\n"
-"PO-Revision-Date: 2009-06-03 17:54+0000\n"
-"Last-Translator: Krasimir Chonov <mk2616@abv.bg>\n"
-=======
 "Report-Msgid-Bugs-To: FULL NAME <EMAIL@ADDRESS>\n"
 "POT-Creation-Date: 2010-03-29 12:05-0500\n"
 "PO-Revision-Date: 2010-04-06 21:51+0000\n"
 "Last-Translator: Boyan Sotirov <lz1dsb@abv.bg>\n"
->>>>>>> 15e6bc7c
 "Language-Team: Bulgarian <bg@li.org>\n"
 "MIME-Version: 1.0\n"
 "Content-Type: text/plain; charset=UTF-8\n"
@@ -203,161 +196,6 @@
 msgstr ""
 "Приемам условията на лиценза. (необходимо, за да използвате вашия компютър)"
 
-#. Type: text
-#. Description
-#: ../templates:11001
-msgid ""
-"This Dell Recovery Media can be used to restore the original factory "
-"software."
-msgstr ""
-
-#. Type: text
-#. Description
-#: ../templates:12001
-msgid ""
-"It is recommended you back up all important data before running this tool."
-msgstr ""
-
-#. Type: text
-#. Description
-#: ../templates:13001
-msgid "Restore Linux OS partitions"
-msgstr ""
-
-#. Type: text
-#. Description
-#: ../templates:14001
-msgid "This will rebuild all OS and swap partitions to factory defaults."
-msgstr ""
-
-#. Type: text
-#. Description
-#. Type: text
-#. Description
-#: ../templates:15001 ../templates:18001
-msgid "WARNING: All personal files and changes will be lost."
-msgstr ""
-
-#. Type: text
-#. Description
-#: ../templates:16001
-msgid "Restore entire hard drive."
-msgstr ""
-
-#. Type: text
-#. Description
-#: ../templates:17001
-msgid "This will rebuild all utility, recovery, and OS partitions."
-msgstr ""
-
-#. Type: text
-#. Description
-#: ../templates:19001
-msgid "Restore only Linux OS partition."
-msgstr ""
-
-#. Type: text
-#. Description
-#: ../templates:20001
-msgid "This option allows you to resize any existing partitions."
-msgstr ""
-
-#. Type: text
-#. Description
-#. Type: text
-#. Description
-#: ../templates:21001 ../templates:33001
-msgid "ERROR: This media is only valid on Dell systems."
-msgstr ""
-
-#. Type: text
-#. Description
-#: ../templates:22001
-msgid "This window will close automatically when the process is complete. "
-msgstr ""
-
-#. Type: text
-#. Description
-#: ../templates:23001
-msgid "NOTE: Please be patient, this may take a while."
-msgstr ""
-
-#. Type: text
-#. Description
-#: ../templates:24001
-#, fuzzy
-#| msgid "Dell Recovery Media Creator"
-msgid "Create Dell Recovery Media?"
-msgstr "Създаване на Dell носител за възстановяване"
-
-#. Type: text
-#. Description
-#: ../templates:25001
-msgid ""
-"Dell Recovery Media can be used to restore your system to the same state as "
-"when it was first shipped to you."
-msgstr ""
-
-#. Type: text
-#. Description
-#: ../templates:26001
-msgid ""
-"It is highly recommended that you generate media and store it in a safe "
-"place."
-msgstr ""
-
-#. Type: text
-#. Description
-#: ../templates:27001
-msgid "Save recovery media to an external USB flash drive"
-msgstr ""
-
-#. Type: text
-#. Description
-#: ../templates:28001
-msgid "Note: This requires a USB flash drive with approximately 2GB free."
-msgstr ""
-
-#. Type: text
-#. Description
-#: ../templates:29001
-#, fuzzy
-#| msgid "Cancel Recovery Media Creator"
-msgid "Save recovery media to DVD"
-msgstr "Отказ"
-
-#. Type: text
-#. Description
-#: ../templates:30001
-msgid "Note: This requires writable DVD media."
-msgstr ""
-
-#. Type: text
-#. Description
-#: ../templates:31001
-msgid "Don't generate recovery media at this time"
-msgstr ""
-
-#. Type: text
-#. Description
-#: ../templates:32001
-msgid ""
-"Recovery Media can be generated later by choosing the tool from the System "
-"menu."
-msgstr ""
-
-#. Type: text
-#. Description
-#: ../templates:34001
-msgid "Dell End User License Agreement"
-msgstr ""
-
-#. Type: text
-#. Description
-#: ../templates:35001
-msgid "I accept the license terms. (required to use your computer)"
-msgstr ""
-
 #~ msgid "Welcome"
 #~ msgstr "Добре дошли"
 
@@ -400,12 +238,18 @@
 #~ msgid "Building ISO"
 #~ msgstr "Създаване на ISO"
 
+#~ msgid "Cancel Recovery Media Creator"
+#~ msgstr "Отказ"
+
 #~ msgid "DVD+/-RW Disc"
 #~ msgstr "DVD+/-RW диск"
 
 #~ msgid "<activity placeholder>"
 #~ msgstr "<activity placeholder>"
 
+#~ msgid "Dell Recovery Media Creator"
+#~ msgstr "Създаване на Dell носител за възстановяване"
+
 #~ msgid "USB Flash Drive"
 #~ msgstr "USB флаш памет"
 
