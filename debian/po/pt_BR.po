# Brazilian Portuguese translation for dell-recovery
# Copyright (c) 2008 Rosetta Contributors and Canonical Ltd 2008
# This file is distributed under the same license as the dell-recovery package.
# FIRST AUTHOR <EMAIL@ADDRESS>, 2008.
#
msgid ""
msgstr ""
"Project-Id-Version: dell-recovery\n"
"Report-Msgid-Bugs-To: dell-recovery@packages.debian.org\n"
"POT-Creation-Date: 2010-09-09 19:07-0500\n"
"PO-Revision-Date: 2009-05-09 15:40+0000\n"
"Last-Translator: Arthur Rodrigues <Unknown>\n"
"Language-Team: Brazilian Portuguese <pt_BR@li.org>\n"
"MIME-Version: 1.0\n"
"Content-Type: text/plain; charset=UTF-8\n"
"Content-Transfer-Encoding: 8bit\n"
"X-Launchpad-Export-Date: 2010-12-14 05:40+0000\n"
"X-Generator: Launchpad (build Unknown)\n"

#. Type: text
#. Description
#: ../templates:14001
msgid "Building Dell Recovery Media..."
msgstr ""

#. Type: text
#. Description
#: ../templates:16001
msgid "Opening Burner..."
msgstr ""

#. Type: text
#. Description
#: ../templates:17001
<<<<<<< HEAD
#, fuzzy
#| msgid "Dell Recovery Media Creator"
msgid "Dell Recovery"
msgstr "Criador de mídia de recuperação Dell"
=======
msgid "Dell Recovery"
msgstr ""
>>>>>>> fa6e8d77

#. Type: text
#. Description
#: ../templates:18001
msgid "Recovery Type"
msgstr ""

#. Type: text
#. Description
#: ../templates:19001
msgid ""
"This Dell Recovery Media can be used to restore the original factory "
"software."
msgstr ""

#. Type: text
#. Description
#: ../templates:20001
msgid ""
"It is recommended you back up all important data before running this tool."
msgstr ""

#. Type: text
#. Description
#: ../templates:21001
msgid "Restore Linux OS partitions"
msgstr ""

#. Type: text
#. Description
#: ../templates:22001
msgid "This will rebuild all OS and swap partitions to factory defaults."
msgstr ""

#. Type: text
#. Description
#. Type: text
#. Description
#: ../templates:23001 ../templates:26001
msgid "WARNING: All personal files and changes will be lost."
msgstr ""

#. Type: text
#. Description
#: ../templates:24001
msgid "Restore entire hard drive."
msgstr ""

#. Type: text
#. Description
#: ../templates:25001
msgid "This will rebuild all utility, recovery, and OS partitions."
msgstr ""

#. Type: text
#. Description
#: ../templates:27001
msgid "Restore only Linux OS partition."
msgstr ""

#. Type: text
#. Description
#: ../templates:28001
msgid "This option allows you to resize any existing partitions."
msgstr ""

#. Type: text
#. Description
#: ../templates:29001
msgid ""
"ERROR: This media only functions on Dell systems booted directly into "
"recovery mode."
msgstr ""

#. Type: text
#. Description
#: ../templates:30001
<<<<<<< HEAD
#, fuzzy
#| msgid "Recovery Partition: "
msgid "Building Recovery Partition"
msgstr "Partição de Recuperação: "
=======
msgid "Building Recovery Partition"
msgstr ""
>>>>>>> fa6e8d77

#. Type: text
#. Description
#: ../templates:31001
msgid "NOTE: Please be patient, this may take a while."
msgstr ""

#. Type: text
#. Description
#: ../templates:32001
<<<<<<< HEAD
#, fuzzy
#| msgid "Dell Recovery Media Creator"
msgid "Create Dell Recovery Media"
msgstr "Criador de mídia de recuperação Dell"
=======
msgid "Create Dell Recovery Media"
msgstr "Criar Mídia de Recuperação Dell"
>>>>>>> fa6e8d77

#. Type: text
#. Description
#: ../templates:33001
msgid ""
"Dell Recovery Media can be used to restore your system to the same state as "
"when it was first shipped to you."
msgstr ""

#. Type: text
#. Description
#: ../templates:34001
msgid ""
"It is highly recommended that you generate media and store it in a safe "
"place."
msgstr ""

#. Type: text
#. Description
#: ../templates:35001
msgid "Save recovery media to an external USB flash drive"
msgstr ""

#. Type: text
#. Description
#: ../templates:36001
msgid "Note: This requires a USB flash drive with approximately 2GB free."
msgstr ""

#. Type: text
#. Description
#: ../templates:37001
<<<<<<< HEAD
#, fuzzy
#| msgid "Cancel Recovery Media Creator"
msgid "Save recovery media to DVD"
msgstr "Cancelar o Recovery Media Creator"
=======
msgid "Save recovery media to DVD"
msgstr ""
>>>>>>> fa6e8d77

#. Type: text
#. Description
#: ../templates:38001
msgid "Note: This requires writable DVD media."
msgstr ""

#. Type: text
#. Description
#: ../templates:39001
msgid "Don't generate recovery media at this time"
msgstr ""

#. Type: text
#. Description
#: ../templates:40001
msgid ""
"Recovery Media can be generated later by choosing the tool from the System "
"menu."
msgstr ""

#. Type: text
#. Description
#: ../templates:41001
msgid "ERROR: This media is only valid on Dell systems."
msgstr ""

#. Type: text
#. Description
#: ../templates:42001
msgid "Dell End User License Agreement"
msgstr ""

#. Type: text
#. Description
#: ../templates:43001
msgid "I accept the license terms. (required to use your computer)"
msgstr ""

#~ msgid "DVD+/-RW Disc"
#~ msgstr "Disco DVD+/-RW"

#~ msgid "<activity placeholder>"
#~ msgstr "<espaço reservado para atividades>"

#~ msgid "USB Flash Drive"
#~ msgstr "Unidade Flash USB"

#~ msgid "Opening Burner"
#~ msgstr "Abrindo gravador"

#~ msgid "Media Type: "
#~ msgstr "Tipo de mídia: "

#~ msgid "Welcome"
#~ msgstr "Bem-vindo"

#~ msgid "Confirm Selections"
#~ msgstr "Confirmar seleções"

#~ msgid "Choose Media Type"
#~ msgstr "Escolher o tipo de mídia"

#~ msgid "Recovery Media Creation Process Complete"
#~ msgstr "Concluído o processo de criação do Recovery Media"

#~ msgid "ISO Image"
#~ msgstr "Imagem ISO"

#~ msgid "Invalid utility partition"
#~ msgstr "Partição utilitária inválida"

#~ msgid "OS Release: "
#~ msgstr "Versão do SO: "

#~ msgid "Permission Denied"
#~ msgstr "Permissão Negada."

#~ msgid "Choose Target Directory"
#~ msgstr "Escolher Diretório de Destino"

#~ msgid ""
#~ "This tool requires that a Utility Partition and Linux Recovery partition "
#~ "are present to function."
#~ msgstr ""
#~ "Esta ferramente requer que uma Partição Utilitária e uma partição Linux "
#~ "de Recuperação estejam presentes para seu funcionamento."

#~ msgid "Cannot connect to dbus"
#~ msgstr "Impossível conectar ao dbus"

#~ msgid "Invalid recovery partition"
#~ msgstr "Partição de recuperação inválida."

#~ msgid "System policy prevents reading raw devices"
#~ msgstr "Política do sistema impede a leitura de dispositivos raw"

#~ msgid "Building ISO"
#~ msgstr "Construindo a ISO"

#~ msgid "Building UP"
#~ msgstr "Construindo UP"

#~ msgid "Generating UUID"
#~ msgstr "Gerando UUID"

#~ msgid "File Name: "
#~ msgstr "Nome do Arquivo: "

#~ msgid "Utility Partition: "
#~ msgstr "Partição Utilitária: "

#~ msgid ""
#~ "An existing image was found (possibly from a previous run).  Would you "
#~ "like to remove this old copy and regenerate the image?"
#~ msgstr ""
#~ "Uma imagem existente foi encontrada (possivelmente de uma execução "
#~ "anterior). Você deseja remover essa cópia antiga e regerar a imagem?"

#~ msgid "Select a directory for the ISO"
#~ msgstr "Selecione um diretório para a ISO"

#~ msgid "Retry burn?"
#~ msgstr "Tentar gravar novamente?"

#~ msgid "The media burn process failed.  Would you like to retry?"
#~ msgstr ""
#~ "O processo de gravação da mídia flahou. Você deseja tentar novamente?"

#~ msgid "Are you sure you want to cancel the Recovery Media creation process?"
#~ msgstr ""
#~ "Você tem certeza que quer cancelar o processo de criação da Mídia de "
#~ "Recuperação?"

#~ msgid "No media, create ISO image"
#~ msgstr "Nenhuma mídia, criar imagem ISO"<|MERGE_RESOLUTION|>--- conflicted
+++ resolved
@@ -32,15 +32,8 @@
 #. Type: text
 #. Description
 #: ../templates:17001
-<<<<<<< HEAD
-#, fuzzy
-#| msgid "Dell Recovery Media Creator"
 msgid "Dell Recovery"
-msgstr "Criador de mídia de recuperação Dell"
-=======
-msgid "Dell Recovery"
-msgstr ""
->>>>>>> fa6e8d77
+msgstr ""
 
 #. Type: text
 #. Description
@@ -118,15 +111,8 @@
 #. Type: text
 #. Description
 #: ../templates:30001
-<<<<<<< HEAD
-#, fuzzy
-#| msgid "Recovery Partition: "
 msgid "Building Recovery Partition"
-msgstr "Partição de Recuperação: "
-=======
-msgid "Building Recovery Partition"
-msgstr ""
->>>>>>> fa6e8d77
+msgstr ""
 
 #. Type: text
 #. Description
@@ -137,15 +123,8 @@
 #. Type: text
 #. Description
 #: ../templates:32001
-<<<<<<< HEAD
-#, fuzzy
-#| msgid "Dell Recovery Media Creator"
-msgid "Create Dell Recovery Media"
-msgstr "Criador de mídia de recuperação Dell"
-=======
 msgid "Create Dell Recovery Media"
 msgstr "Criar Mídia de Recuperação Dell"
->>>>>>> fa6e8d77
 
 #. Type: text
 #. Description
@@ -178,15 +157,8 @@
 #. Type: text
 #. Description
 #: ../templates:37001
-<<<<<<< HEAD
-#, fuzzy
-#| msgid "Cancel Recovery Media Creator"
 msgid "Save recovery media to DVD"
-msgstr "Cancelar o Recovery Media Creator"
-=======
-msgid "Save recovery media to DVD"
-msgstr ""
->>>>>>> fa6e8d77
+msgstr ""
 
 #. Type: text
 #. Description
@@ -269,11 +241,11 @@
 #~ msgstr "Escolher Diretório de Destino"
 
 #~ msgid ""
-#~ "This tool requires that a Utility Partition and Linux Recovery partition "
-#~ "are present to function."
-#~ msgstr ""
-#~ "Esta ferramente requer que uma Partição Utilitária e uma partição Linux "
-#~ "de Recuperação estejam presentes para seu funcionamento."
+#~ "This tool requires that a Utility Partition and Linux Recovery partition are "
+#~ "present to function."
+#~ msgstr ""
+#~ "Esta ferramente requer que uma Partição Utilitária e uma partição Linux de "
+#~ "Recuperação estejam presentes para seu funcionamento."
 
 #~ msgid "Cannot connect to dbus"
 #~ msgstr "Impossível conectar ao dbus"
@@ -300,8 +272,8 @@
 #~ msgstr "Partição Utilitária: "
 
 #~ msgid ""
-#~ "An existing image was found (possibly from a previous run).  Would you "
-#~ "like to remove this old copy and regenerate the image?"
+#~ "An existing image was found (possibly from a previous run).  Would you like "
+#~ "to remove this old copy and regenerate the image?"
 #~ msgstr ""
 #~ "Uma imagem existente foi encontrada (possivelmente de uma execução "
 #~ "anterior). Você deseja remover essa cópia antiga e regerar a imagem?"
