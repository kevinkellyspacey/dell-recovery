--- conflicted
+++ resolved
@@ -8,13 +8,8 @@
 "Project-Id-Version: dell-recovery\n"
 "Report-Msgid-Bugs-To: dell-recovery@packages.debian.org\n"
 "POT-Creation-Date: 2010-09-09 19:07-0500\n"
-<<<<<<< HEAD
-"PO-Revision-Date: 2010-03-18 19:58+0000\n"
-"Last-Translator: Saša Teković <Unknown>\n"
-=======
 "PO-Revision-Date: 2010-12-14 05:00+0000\n"
 "Last-Translator: Mario Limonciello <superm1@ubuntu.com>\n"
->>>>>>> fa6e8d77
 "Language-Team: Croatian <hr@li.org>\n"
 "MIME-Version: 1.0\n"
 "Content-Type: text/plain; charset=UTF-8\n"
@@ -37,15 +32,8 @@
 #. Type: text
 #. Description
 #: ../templates:17001
-<<<<<<< HEAD
-#, fuzzy
-#| msgid "Create Dell Recovery Media?"
 msgid "Dell Recovery"
-msgstr "Stvoriti Dell medij oporavka?"
-=======
-msgid "Dell Recovery"
-msgstr ""
->>>>>>> fa6e8d77
+msgstr ""
 
 #. Type: text
 #. Description
@@ -82,7 +70,8 @@
 #. Description
 #: ../templates:22001
 msgid "This will rebuild all OS and swap partitions to factory defaults."
-msgstr "Ovo će vratiti sve swap particije i particije OS-a u tvorničko stanje."
+msgstr ""
+"Ovo će vratiti sve swap particije i particije OS-a u tvorničko stanje."
 
 #. Type: text
 #. Description
@@ -119,32 +108,16 @@
 #. Type: text
 #. Description
 #: ../templates:29001
-<<<<<<< HEAD
-#, fuzzy
-#| msgid "ERROR: This media is only valid on Dell systems."
 msgid ""
 "ERROR: This media only functions on Dell systems booted directly into "
 "recovery mode."
-msgstr "GREŠKA: Ovaj je medij važeći samo na Dellovim sustavima."
-=======
-msgid ""
-"ERROR: This media only functions on Dell systems booted directly into "
-"recovery mode."
-msgstr ""
->>>>>>> fa6e8d77
+msgstr ""
 
 #. Type: text
 #. Description
 #: ../templates:30001
-<<<<<<< HEAD
-#, fuzzy
-#| msgid "Building Dell Recovery Media..."
 msgid "Building Recovery Partition"
-msgstr "Izgradnja Dell medija oporavka..."
-=======
-msgid "Building Recovery Partition"
-msgstr ""
->>>>>>> fa6e8d77
+msgstr ""
 
 #. Type: text
 #. Description
@@ -155,15 +128,8 @@
 #. Type: text
 #. Description
 #: ../templates:32001
-<<<<<<< HEAD
-#, fuzzy
-#| msgid "Create Dell Recovery Media?"
 msgid "Create Dell Recovery Media"
-msgstr "Stvoriti Dell medij oporavka?"
-=======
-msgid "Create Dell Recovery Media"
-msgstr ""
->>>>>>> fa6e8d77
+msgstr ""
 
 #. Type: text
 #. Description
