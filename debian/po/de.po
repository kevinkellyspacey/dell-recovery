--- conflicted
+++ resolved
@@ -6,15 +6,9 @@
 msgid ""
 msgstr ""
 "Project-Id-Version: dell-recovery\n"
-<<<<<<< HEAD
-"Report-Msgid-Bugs-To: dell-recovery@packages.debian.org\n"
-"POT-Creation-Date: 2010-04-15 00:48-0500\n"
-"PO-Revision-Date: 2010-04-07 18:47+0000\n"
-=======
 "Report-Msgid-Bugs-To: FULL NAME <EMAIL@ADDRESS>\n"
 "POT-Creation-Date: 2010-04-15 00:48-0500\n"
 "PO-Revision-Date: 2010-04-16 17:07+0000\n"
->>>>>>> 110948f2
 "Last-Translator: Moritz Baumann <Unknown>\n"
 "Language-Team: German <de@li.org>\n"
 "MIME-Version: 1.0\n"
@@ -74,7 +68,8 @@
 #. Description
 #: ../templates:19001 ../templates:22001
 msgid "WARNING: All personal files and changes will be lost."
-msgstr "WARNUNG: Alle persönlichen Daten und Änderungen werden verloren gehen."
+msgstr ""
+"WARNUNG: Alle persönlichen Daten und Änderungen werden verloren gehen."
 
 #. Type: text
 #. Description
@@ -115,15 +110,8 @@
 #. Type: text
 #. Description
 #: ../templates:26001
-<<<<<<< HEAD
-#, fuzzy
-#| msgid "Recovery Partition: "
-msgid "Building Recovery Partition"
-msgstr "Wiederherstellungspartition: "
-=======
 msgid "Building Recovery Partition"
 msgstr "Wiederherstellungspartition wird erstellt"
->>>>>>> 110948f2
 
 #. Type: text
 #. Description
@@ -214,11 +202,6 @@
 "Ich akzeptiere die Lizenzbestimmungen. (notwendig, um Ihren Rechner zu "
 "benutzen)"
 
-#~ msgid "This window will close automatically when the process is complete. "
-#~ msgstr ""
-#~ "Dieses Fenster wird sich nach Beendigung des Vorgangs automatisch "
-#~ "schließen. "
-
 #~ msgid "<activity placeholder>"
 #~ msgstr "<Aktivitätsplatzhalter>"
 
@@ -234,6 +217,9 @@
 #~ msgid "Retry burn?"
 #~ msgstr "Brennen erneut versuchen?"
 
+#~ msgid "Recovery Partition: "
+#~ msgstr "Wiederherstellungspartition: "
+
 #~ msgid "File Name: "
 #~ msgstr "Dateiname: "
 
@@ -253,8 +239,8 @@
 #~ msgstr "Zielverzeichnis auswählen"
 
 #~ msgid ""
-#~ "This tool requires that a Utility Partition and Linux Recovery partition "
-#~ "are present to function."
+#~ "This tool requires that a Utility Partition and Linux Recovery partition are "
+#~ "present to function."
 #~ msgstr ""
 #~ "Dieses Programm benötigt eine vorhandene Dienstprogramm- und eine "
 #~ "Linuxwiederherstellungspartition."
@@ -276,8 +262,8 @@
 
 #~ msgid "The media burn process failed.  Would you like to retry?"
 #~ msgstr ""
-#~ "Das Brennen des Datenträgers ist fehlgeschlagen. Wollen sie es noch "
-#~ "einmal versuchen?"
+#~ "Das Brennen des Datenträgers ist fehlgeschlagen. Wollen sie es noch einmal "
+#~ "versuchen?"
 
 #~ msgid "Invalid recovery partition"
 #~ msgstr "Ungültige Wiederherstellungspartition"