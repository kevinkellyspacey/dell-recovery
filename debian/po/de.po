--- conflicted
+++ resolved
@@ -6,17 +6,10 @@
 msgid ""
 msgstr ""
 "Project-Id-Version: dell-recovery\n"
-<<<<<<< HEAD
-"Report-Msgid-Bugs-To: dell-recovery@packages.debian.org\n"
-"POT-Creation-Date: 2010-09-09 19:07-0500\n"
-"PO-Revision-Date: 2010-04-16 17:07+0000\n"
-"Last-Translator: Moritz Baumann <Unknown>\n"
-=======
 "Report-Msgid-Bugs-To: FULL NAME <EMAIL@ADDRESS>\n"
 "POT-Creation-Date: 2010-08-10 20:15-0500\n"
 "PO-Revision-Date: 2010-08-29 10:53+0000\n"
 "Last-Translator: Daniel Schury <das.surst@googlemail.com>\n"
->>>>>>> f8168444
 "Language-Team: German <de@li.org>\n"
 "MIME-Version: 1.0\n"
 "Content-Type: text/plain; charset=UTF-8\n"
@@ -39,25 +32,16 @@
 #. Type: text
 #. Description
 #: ../templates:17001
-<<<<<<< HEAD
 #, fuzzy
 #| msgid "Create Dell Recovery Media?"
 msgid "Dell Recovery"
 msgstr "Dell-Wiederherstellungsmedium erstellen?"
-=======
-msgid "Dell Recovery"
-msgstr "Dell Recovery"
->>>>>>> f8168444
 
 #. Type: text
 #. Description
 #: ../templates:18001
 msgid "Recovery Type"
-<<<<<<< HEAD
-msgstr ""
-=======
 msgstr "Wiederherstellungstyp"
->>>>>>> f8168444
 
 #. Type: text
 #. Description
@@ -130,19 +114,12 @@
 
 #. Type: text
 #. Description
-<<<<<<< HEAD
 #: ../templates:29001
 #, fuzzy
 #| msgid "ERROR: This media is only valid on Dell systems."
 msgid ""
 "ERROR: This media only functions on Dell systems booted directly into "
 "recovery mode."
-=======
-#. Type: text
-#. Description
-#: ../templates:29001 ../templates:41001
-msgid "ERROR: This media is only valid on Dell systems."
->>>>>>> f8168444
 msgstr "FEHLER: Dieses Medium kann nur auf Dell-Systemen verwendet werden."
 
 #. Type: text
@@ -160,15 +137,10 @@
 #. Type: text
 #. Description
 #: ../templates:32001
-<<<<<<< HEAD
 #, fuzzy
 #| msgid "Create Dell Recovery Media?"
 msgid "Create Dell Recovery Media"
-msgstr "Dell-Wiederherstellungsmedium erstellen?"
-=======
-msgid "Create Dell Recovery Media"
 msgstr "Erstelle Dell Recovery Medien"
->>>>>>> f8168444
 
 #. Type: text
 #. Description
@@ -235,15 +207,12 @@
 
 #. Type: text
 #. Description
-<<<<<<< HEAD
 #: ../templates:41001
 msgid "ERROR: This media is only valid on Dell systems."
 msgstr "FEHLER: Dieses Medium kann nur auf Dell-Systemen verwendet werden."
 
 #. Type: text
 #. Description
-=======
->>>>>>> f8168444
 #: ../templates:42001
 msgid "Dell End User License Agreement"
 msgstr "Dell-Endbenutzer-Lizenzvereinbarung"
