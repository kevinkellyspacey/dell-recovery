# German translation for dell-recovery
# Copyright (c) 2008 Rosetta Contributors and Canonical Ltd 2008
# This file is distributed under the same license as the dell-recovery package.
# FIRST AUTHOR <EMAIL@ADDRESS>, 2008.
#
msgid ""
msgstr ""
"Project-Id-Version: dell-recovery\n"
"Report-Msgid-Bugs-To: dell-recovery@packages.debian.org\n"
"POT-Creation-Date: 2010-09-09 19:07-0500\n"
<<<<<<< HEAD
"PO-Revision-Date: 2010-08-29 10:53+0000\n"
=======
"PO-Revision-Date: 2010-12-14 04:29+0000\n"
>>>>>>> fa6e8d77
"Last-Translator: Daniel Schury <das.surst@googlemail.com>\n"
"Language-Team: German <de@li.org>\n"
"MIME-Version: 1.0\n"
"Content-Type: text/plain; charset=UTF-8\n"
"Content-Transfer-Encoding: 8bit\n"
"X-Launchpad-Export-Date: 2010-12-14 05:39+0000\n"
"X-Generator: Launchpad (build Unknown)\n"

#. Type: text
#. Description
#: ../templates:14001
msgid "Building Dell Recovery Media..."
msgstr "Dell-Wiederherstellungsmedium wird erstellt …"

#. Type: text
#. Description
#: ../templates:16001
msgid "Opening Burner..."
msgstr "Brenner wird geöffnet …"

#. Type: text
#. Description
#: ../templates:17001
#, fuzzy
#| msgid "Create Dell Recovery Media?"
msgid "Dell Recovery"
msgstr "Dell-Wiederherstellungsmedium erstellen?"

#. Type: text
#. Description
#: ../templates:18001
msgid "Recovery Type"
msgstr "Wiederherstellungstyp"

#. Type: text
#. Description
#: ../templates:19001
msgid ""
"This Dell Recovery Media can be used to restore the original factory "
"software."
msgstr ""
"Dieses Dell-Wiederherstellungsmedium kann verwendet werden, um die "
"ursprünglich installierte Software wiederherzustellen."

#. Type: text
#. Description
#: ../templates:20001
msgid ""
"It is recommended you back up all important data before running this tool."
msgstr ""
"Sie sollten alle wichtigen Daten sichern, bevor Sie dieses Programm "
"ausführen."

#. Type: text
#. Description
#: ../templates:21001
msgid "Restore Linux OS partitions"
msgstr "Linux-Betriebssystempartitionen wiederherstellen"

#. Type: text
#. Description
#: ../templates:22001
msgid "This will rebuild all OS and swap partitions to factory defaults."
msgstr ""
"Stellt alle Betriebssystem- und Swap-Partitionen nach den Vorgaben wieder "
"her."

#. Type: text
#. Description
#. Type: text
#. Description
#: ../templates:23001 ../templates:26001
msgid "WARNING: All personal files and changes will be lost."
msgstr "WARNUNG: Alle persönlichen Daten und Änderungen werden verloren gehen."

#. Type: text
#. Description
#: ../templates:24001
msgid "Restore entire hard drive."
msgstr "Gesamte Festplatte wiederherstellen."

#. Type: text
#. Description
#: ../templates:25001
msgid "This will rebuild all utility, recovery, and OS partitions."
msgstr ""
"Stellt alle Werkzeug-, Wiederherstellungs- und Betriebssystempartitionen "
"wieder her."

#. Type: text
#. Description
#: ../templates:27001
msgid "Restore only Linux OS partition."
msgstr "Nur Linux-Betriebssystempartition wiederherstellen."

#. Type: text
#. Description
#: ../templates:28001
msgid "This option allows you to resize any existing partitions."
msgstr ""
"Diese Option ermöglicht es Ihnen, die Größen aller bestehenden Partitionen "
"zu ändern."

#. Type: text
#. Description
#: ../templates:29001
<<<<<<< HEAD
#, fuzzy
#| msgid "ERROR: This media is only valid on Dell systems."
msgid ""
"ERROR: This media only functions on Dell systems booted directly into "
"recovery mode."
msgstr "FEHLER: Dieses Medium kann nur auf Dell-Systemen verwendet werden."
=======
msgid ""
"ERROR: This media only functions on Dell systems booted directly into "
"recovery mode."
msgstr ""
"FEHLER: Dieses Medium funktioniert nur auf Dell Systemen, welche direkt in "
"den Wiederherstellungsmodus gestartet wurden."
>>>>>>> fa6e8d77

#. Type: text
#. Description
#: ../templates:30001
msgid "Building Recovery Partition"
msgstr "Wiederherstellungspartition wird erstellt"

#. Type: text
#. Description
#: ../templates:31001
msgid "NOTE: Please be patient, this may take a while."
msgstr "HINWEIS: Bitte haben Sie Geduld, dies könnte eine Weile dauern."

#. Type: text
#. Description
#: ../templates:32001
#, fuzzy
#| msgid "Create Dell Recovery Media?"
msgid "Create Dell Recovery Media"
msgstr "Erstelle Dell Recovery Medien"

#. Type: text
#. Description
#: ../templates:33001
msgid ""
"Dell Recovery Media can be used to restore your system to the same state as "
"when it was first shipped to you."
msgstr ""
"Dell-Wiederherstellungsmedien können zum Zurücksetzen Ihres Systems (in den "
"Zustand, in dem es Ihnen geliefert wurde) verwendet werden."

#. Type: text
#. Description
#: ../templates:34001
msgid ""
"It is highly recommended that you generate media and store it in a safe "
"place."
msgstr ""
"Es wird dringend geraten, ein Wiederherstellungsmedium zu erstellen und an "
"einem sicheren Ort aufzubewahren."

#. Type: text
#. Description
#: ../templates:35001
msgid "Save recovery media to an external USB flash drive"
msgstr ""
"Wiederherstellungsmedium auf einem externen USB-Flash-Laufwerk speichern"

#. Type: text
#. Description
#: ../templates:36001
msgid "Note: This requires a USB flash drive with approximately 2GB free."
msgstr ""
"HINWEIS: Ein USB-Flash-Laufwerk mit ungefähr 2GB freiem Speicher wird "
"benötigt."

#. Type: text
#. Description
#: ../templates:37001
msgid "Save recovery media to DVD"
msgstr "Wiederherstellungsmedium auf DVD speichern"

#. Type: text
#. Description
#: ../templates:38001
msgid "Note: This requires writable DVD media."
msgstr "HINWEIS: Eine beschreibbare DVD wird benötigt."

#. Type: text
#. Description
#: ../templates:39001
msgid "Don't generate recovery media at this time"
msgstr "Wiederherstellungsmedium jetzt nicht erstellen"

#. Type: text
#. Description
#: ../templates:40001
msgid ""
"Recovery Media can be generated later by choosing the tool from the System "
"menu."
msgstr ""
"Das Wiederherstellungsmedium kann später erstellt werden, indem Sie das "
"Werkzeug im System-Menü wählen."

#. Type: text
#. Description
#: ../templates:41001
msgid "ERROR: This media is only valid on Dell systems."
msgstr "FEHLER: Dieses Medium kann nur auf Dell-Systemen verwendet werden."

#. Type: text
#. Description
#: ../templates:42001
msgid "Dell End User License Agreement"
msgstr "Dell-Endbenutzer-Lizenzvereinbarung"

#. Type: text
#. Description
#: ../templates:43001
msgid "I accept the license terms. (required to use your computer)"
msgstr ""
"Ich akzeptiere die Lizenzbestimmungen. (notwendig, um Ihren Rechner zu "
"benutzen)"

#~ msgid "<activity placeholder>"
#~ msgstr "<Aktivitätsplatzhalter>"

#~ msgid "Media Type: "
#~ msgstr "Medientyp: "

#~ msgid "Welcome"
#~ msgstr "Willkommen"

#~ msgid "Choose Media Type"
#~ msgstr "Medientyp wählen"

#~ msgid "Retry burn?"
#~ msgstr "Brennen erneut versuchen?"

#~ msgid "Recovery Partition: "
#~ msgstr "Wiederherstellungspartition: "

#~ msgid "File Name: "
#~ msgstr "Dateiname: "

#~ msgid "Utility Partition: "
#~ msgstr "Dienstpartition: "

#~ msgid "OS Release: "
#~ msgstr "Betriebssystemversion: "

#~ msgid "Permission Denied"
#~ msgstr "Zugriff verweigert"

#~ msgid "ISO Image"
#~ msgstr "ISO-Abbild"

#~ msgid "Choose Target Directory"
#~ msgstr "Zielverzeichnis auswählen"

#~ msgid ""
#~ "This tool requires that a Utility Partition and Linux Recovery partition "
#~ "are present to function."
#~ msgstr ""
#~ "Dieses Programm benötigt eine vorhandene Dienstprogramm- und eine "
#~ "Linuxwiederherstellungspartition."

#~ msgid "Cannot connect to dbus"
#~ msgstr "Keine Verbindung zum D-Bus"

#~ msgid "Generating UUID"
#~ msgstr "Erzeuge UUID"

#~ msgid "Select a directory for the ISO"
#~ msgstr "Wähle Verzeichnis für ISO-Abbild"

#~ msgid "System policy prevents reading raw devices"
#~ msgstr "Systemrichtlinie verhindert das Lesen von Raw-Devices"

#~ msgid "Invalid utility partition"
#~ msgstr "Ungültige Werkzeugpartition"

#~ msgid "The media burn process failed.  Would you like to retry?"
#~ msgstr ""
#~ "Das Brennen des Datenträgers ist fehlgeschlagen. Wollen sie es noch "
#~ "einmal versuchen?"

#~ msgid "Invalid recovery partition"
#~ msgstr "Ungültige Wiederherstellungspartition"<|MERGE_RESOLUTION|>--- conflicted
+++ resolved
@@ -8,11 +8,7 @@
 "Project-Id-Version: dell-recovery\n"
 "Report-Msgid-Bugs-To: dell-recovery@packages.debian.org\n"
 "POT-Creation-Date: 2010-09-09 19:07-0500\n"
-<<<<<<< HEAD
-"PO-Revision-Date: 2010-08-29 10:53+0000\n"
-=======
 "PO-Revision-Date: 2010-12-14 04:29+0000\n"
->>>>>>> fa6e8d77
 "Last-Translator: Daniel Schury <das.surst@googlemail.com>\n"
 "Language-Team: German <de@li.org>\n"
 "MIME-Version: 1.0\n"
@@ -36,10 +32,8 @@
 #. Type: text
 #. Description
 #: ../templates:17001
-#, fuzzy
-#| msgid "Create Dell Recovery Media?"
 msgid "Dell Recovery"
-msgstr "Dell-Wiederherstellungsmedium erstellen?"
+msgstr "Dell Recovery"
 
 #. Type: text
 #. Description
@@ -86,7 +80,8 @@
 #. Description
 #: ../templates:23001 ../templates:26001
 msgid "WARNING: All personal files and changes will be lost."
-msgstr "WARNUNG: Alle persönlichen Daten und Änderungen werden verloren gehen."
+msgstr ""
+"WARNUNG: Alle persönlichen Daten und Änderungen werden verloren gehen."
 
 #. Type: text
 #. Description
@@ -119,21 +114,12 @@
 #. Type: text
 #. Description
 #: ../templates:29001
-<<<<<<< HEAD
-#, fuzzy
-#| msgid "ERROR: This media is only valid on Dell systems."
 msgid ""
 "ERROR: This media only functions on Dell systems booted directly into "
 "recovery mode."
-msgstr "FEHLER: Dieses Medium kann nur auf Dell-Systemen verwendet werden."
-=======
-msgid ""
-"ERROR: This media only functions on Dell systems booted directly into "
-"recovery mode."
 msgstr ""
 "FEHLER: Dieses Medium funktioniert nur auf Dell Systemen, welche direkt in "
 "den Wiederherstellungsmodus gestartet wurden."
->>>>>>> fa6e8d77
 
 #. Type: text
 #. Description
@@ -150,8 +136,6 @@
 #. Type: text
 #. Description
 #: ../templates:32001
-#, fuzzy
-#| msgid "Create Dell Recovery Media?"
 msgid "Create Dell Recovery Media"
 msgstr "Erstelle Dell Recovery Medien"
 
@@ -275,8 +259,8 @@
 #~ msgstr "Zielverzeichnis auswählen"
 
 #~ msgid ""
-#~ "This tool requires that a Utility Partition and Linux Recovery partition "
-#~ "are present to function."
+#~ "This tool requires that a Utility Partition and Linux Recovery partition are "
+#~ "present to function."
 #~ msgstr ""
 #~ "Dieses Programm benötigt eine vorhandene Dienstprogramm- und eine "
 #~ "Linuxwiederherstellungspartition."
@@ -298,8 +282,8 @@
 
 #~ msgid "The media burn process failed.  Would you like to retry?"
 #~ msgstr ""
-#~ "Das Brennen des Datenträgers ist fehlgeschlagen. Wollen sie es noch "
-#~ "einmal versuchen?"
+#~ "Das Brennen des Datenträgers ist fehlgeschlagen. Wollen sie es noch einmal "
+#~ "versuchen?"
 
 #~ msgid "Invalid recovery partition"
 #~ msgstr "Ungültige Wiederherstellungspartition"