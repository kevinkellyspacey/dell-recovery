--- conflicted
+++ resolved
@@ -8,11 +8,7 @@
 "Project-Id-Version: dell-recovery\n"
 "Report-Msgid-Bugs-To: dell-recovery@packages.debian.org\n"
 "POT-Creation-Date: 2010-09-09 19:07-0500\n"
-<<<<<<< HEAD
-"PO-Revision-Date: 2010-03-18 23:05+0000\n"
-=======
 "PO-Revision-Date: 2010-12-14 05:36+0000\n"
->>>>>>> fa6e8d77
 "Last-Translator: Daniel Nylander <yeager@ubuntu.com>\n"
 "Language-Team: Swedish <sv@li.org>\n"
 "MIME-Version: 1.0\n"
@@ -36,15 +32,8 @@
 #. Type: text
 #. Description
 #: ../templates:17001
-<<<<<<< HEAD
-#, fuzzy
-#| msgid "Create Dell Recovery Media?"
 msgid "Dell Recovery"
-msgstr "Skapa återställningsmedia för Dell?"
-=======
-msgid "Dell Recovery"
-msgstr ""
->>>>>>> fa6e8d77
+msgstr ""
 
 #. Type: text
 #. Description
@@ -122,32 +111,16 @@
 #. Type: text
 #. Description
 #: ../templates:29001
-<<<<<<< HEAD
-#, fuzzy
-#| msgid "ERROR: This media is only valid on Dell systems."
 msgid ""
 "ERROR: This media only functions on Dell systems booted directly into "
 "recovery mode."
-msgstr "FEL: Detta media är endast giltigt på Dell-system."
-=======
-msgid ""
-"ERROR: This media only functions on Dell systems booted directly into "
-"recovery mode."
-msgstr ""
->>>>>>> fa6e8d77
+msgstr ""
 
 #. Type: text
 #. Description
 #: ../templates:30001
-<<<<<<< HEAD
-#, fuzzy
-#| msgid "Recovery Partition: "
 msgid "Building Recovery Partition"
-msgstr "Återställningspartition: "
-=======
-msgid "Building Recovery Partition"
-msgstr ""
->>>>>>> fa6e8d77
+msgstr ""
 
 #. Type: text
 #. Description
@@ -158,15 +131,8 @@
 #. Type: text
 #. Description
 #: ../templates:32001
-<<<<<<< HEAD
-#, fuzzy
-#| msgid "Create Dell Recovery Media?"
-msgid "Create Dell Recovery Media"
-msgstr "Skapa återställningsmedia för Dell?"
-=======
 msgid "Create Dell Recovery Media"
 msgstr "Skapa Dell återställningmedia"
->>>>>>> fa6e8d77
 
 #. Type: text
 #. Description
@@ -247,13 +213,6 @@
 msgid "I accept the license terms. (required to use your computer)"
 msgstr ""
 
-<<<<<<< HEAD
-#~ msgid "This window will close automatically when the process is complete. "
-#~ msgstr ""
-#~ "Detta fönster kommer att stängas automatiskt när processen är färdig. "
-
-=======
->>>>>>> fa6e8d77
 #~ msgid "DVD+/-RW Disc"
 #~ msgstr "DVD+/-RW-skiva"
 
