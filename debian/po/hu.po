--- conflicted
+++ resolved
@@ -6,15 +6,9 @@
 msgid ""
 msgstr ""
 "Project-Id-Version: dell-recovery\n"
-<<<<<<< HEAD
-"Report-Msgid-Bugs-To: dell-recovery@packages.debian.org\n"
-"POT-Creation-Date: 2010-04-15 00:48-0500\n"
-"PO-Revision-Date: 2010-03-19 12:50+0000\n"
-=======
 "Report-Msgid-Bugs-To: FULL NAME <EMAIL@ADDRESS>\n"
 "POT-Creation-Date: 2010-04-15 00:48-0500\n"
 "PO-Revision-Date: 2010-04-16 18:16+0000\n"
->>>>>>> 110948f2
 "Last-Translator: Gabor Kelemen <kelemeng@gnome.hu>\n"
 "Language-Team: Hungarian <hu@li.org>\n"
 "MIME-Version: 1.0\n"
@@ -85,7 +79,8 @@
 #. Description
 #: ../templates:21001
 msgid "This will rebuild all utility, recovery, and OS partitions."
-msgstr "Az összes szerviz-, helyreállítási és rendszerpartíció visszaállítása."
+msgstr ""
+"Az összes szerviz-, helyreállítási és rendszerpartíció visszaállítása."
 
 #. Type: text
 #. Description
@@ -110,15 +105,8 @@
 #. Type: text
 #. Description
 #: ../templates:26001
-<<<<<<< HEAD
-#, fuzzy
-#| msgid "Building Dell Recovery Media..."
-msgid "Building Recovery Partition"
-msgstr "Dell helyreállító adathordozó összeállítása…"
-=======
 msgid "Building Recovery Partition"
 msgstr "Helyreállítási partíció építése"
->>>>>>> 110948f2
 
 #. Type: text
 #. Description
@@ -196,24 +184,10 @@
 #. Description
 #: ../templates:38001
 msgid "Dell End User License Agreement"
-<<<<<<< HEAD
-msgstr ""
-=======
 msgstr "Dell végfelhasználói licencszerződés"
->>>>>>> 110948f2
 
 #. Type: text
 #. Description
 #: ../templates:39001
 msgid "I accept the license terms. (required to use your computer)"
-<<<<<<< HEAD
-msgstr ""
-
-#~ msgid "This window will close automatically when the process is complete. "
-#~ msgstr "Ez az ablak automatikusan bezáródik a folyamat befejeződésekor. "
-
-#~ msgid "Recovery Type"
-#~ msgstr "Helyreállítás típusa"
-=======
-msgstr "Elfogadom a licencfeltételeket (kötelező a számítógép használatához)"
->>>>>>> 110948f2
+msgstr "Elfogadom a licencfeltételeket (kötelező a számítógép használatához)"