--- conflicted
+++ resolved
@@ -6,15 +6,9 @@
 msgid ""
 msgstr ""
 "Project-Id-Version: dell-recovery\n"
-<<<<<<< HEAD
-"Report-Msgid-Bugs-To: dell-recovery@packages.debian.org\n"
-"POT-Creation-Date: 2010-09-09 19:07-0500\n"
-"PO-Revision-Date: 2010-04-16 19:38+0000\n"
-=======
 "Report-Msgid-Bugs-To: FULL NAME <EMAIL@ADDRESS>\n"
 "POT-Creation-Date: 2010-08-10 20:15-0500\n"
 "PO-Revision-Date: 2010-08-13 15:50+0000\n"
->>>>>>> f8168444
 "Last-Translator: Yuri Chornoivan <yurchor@gmail.com>\n"
 "Language-Team: Ukrainian <translation@linux.org.ua>\n"
 "MIME-Version: 1.0\n"
@@ -38,25 +32,16 @@
 #. Type: text
 #. Description
 #: ../templates:17001
-<<<<<<< HEAD
 #, fuzzy
 #| msgid "Create Dell Recovery Media?"
 msgid "Dell Recovery"
 msgstr "Створити носій для відновлення Dell?"
-=======
-msgid "Dell Recovery"
-msgstr "Dell Recovery"
->>>>>>> f8168444
 
 #. Type: text
 #. Description
 #: ../templates:18001
 msgid "Recovery Type"
-<<<<<<< HEAD
-msgstr ""
-=======
 msgstr "Тип відновлення"
->>>>>>> f8168444
 
 #. Type: text
 #. Description
@@ -128,19 +113,12 @@
 
 #. Type: text
 #. Description
-<<<<<<< HEAD
 #: ../templates:29001
 #, fuzzy
 #| msgid "ERROR: This media is only valid on Dell systems."
 msgid ""
 "ERROR: This media only functions on Dell systems booted directly into "
 "recovery mode."
-=======
-#. Type: text
-#. Description
-#: ../templates:29001 ../templates:41001
-msgid "ERROR: This media is only valid on Dell systems."
->>>>>>> f8168444
 msgstr ""
 "ПОМИЛКА: цим носієм можна скористатися лише у системах виробництва Dell."
 
@@ -159,15 +137,10 @@
 #. Type: text
 #. Description
 #: ../templates:32001
-<<<<<<< HEAD
 #, fuzzy
 #| msgid "Create Dell Recovery Media?"
 msgid "Create Dell Recovery Media"
 msgstr "Створити носій для відновлення Dell?"
-=======
-msgid "Create Dell Recovery Media"
-msgstr "Створення носіїв для відновлення систем Dell"
->>>>>>> f8168444
 
 #. Type: text
 #. Description
@@ -231,7 +204,6 @@
 
 #. Type: text
 #. Description
-<<<<<<< HEAD
 #: ../templates:41001
 msgid "ERROR: This media is only valid on Dell systems."
 msgstr ""
@@ -239,8 +211,6 @@
 
 #. Type: text
 #. Description
-=======
->>>>>>> f8168444
 #: ../templates:42001
 msgid "Dell End User License Agreement"
 msgstr "Ліцензійна угода Dell з кінцевим користувачем"
