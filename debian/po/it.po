--- conflicted
+++ resolved
@@ -6,17 +6,10 @@
 msgid ""
 msgstr ""
 "Project-Id-Version: dell-recovery\n"
-<<<<<<< HEAD
-"Report-Msgid-Bugs-To: dell-recovery@packages.debian.org\n"
-"POT-Creation-Date: 2010-04-15 00:48-0500\n"
-"PO-Revision-Date: 2010-03-21 03:47+0000\n"
-"Last-Translator: Milo Casagrande <milo@casagrande.name>\n"
-=======
 "Report-Msgid-Bugs-To: FULL NAME <EMAIL@ADDRESS>\n"
 "POT-Creation-Date: 2010-04-15 00:48-0500\n"
 "PO-Revision-Date: 2010-04-26 14:09+0000\n"
 "Last-Translator: Claudio Arseni <claudio.arseni@gmail.com>\n"
->>>>>>> d2671ca4
 "Language-Team: Italian <it@li.org>\n"
 "MIME-Version: 1.0\n"
 "Content-Type: text/plain; charset=UTF-8\n"
@@ -115,15 +108,8 @@
 #. Type: text
 #. Description
 #: ../templates:26001
-<<<<<<< HEAD
-#, fuzzy
-#| msgid "Building Dell Recovery Media..."
-msgid "Building Recovery Partition"
-msgstr "Creazione supporto di ripristino Dell..."
-=======
 msgid "Building Recovery Partition"
 msgstr "Creazione partizione di ripristino"
->>>>>>> d2671ca4
 
 #. Type: text
 #. Description
@@ -199,30 +185,15 @@
 #. Description
 #: ../templates:38001
 msgid "Dell End User License Agreement"
-<<<<<<< HEAD
-msgstr ""
-=======
 msgstr "Accordo di licenza per l'utente finale"
->>>>>>> d2671ca4
 
 #. Type: text
 #. Description
 #: ../templates:39001
 msgid "I accept the license terms. (required to use your computer)"
 msgstr ""
-<<<<<<< HEAD
-
-#~ msgid "This window will close automatically when the process is complete. "
-#~ msgstr ""
-#~ "La finestra verrà chiusa automaticamente quando il processo sarà "
-#~ "completato. "
-
-#~ msgid "Recovery Type"
-#~ msgstr "Tipo di ripristino"
-=======
 "Accetto i termini della licenza. (Necessario per poter utilizzare il "
 "computer)"
->>>>>>> d2671ca4
 
 #~ msgid "DVD+/-RW Disc"
 #~ msgstr "Disco DVD+/-RW"
