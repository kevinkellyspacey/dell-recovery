# Italian translation for dell-recovery
# Copyright (c) 2008 Rosetta Contributors and Canonical Ltd 2008
# This file is distributed under the same license as the dell-recovery package.
# FIRST AUTHOR <EMAIL@ADDRESS>, 2008.
#
msgid ""
msgstr ""
"Project-Id-Version: dell-recovery\n"
"Report-Msgid-Bugs-To: dell-recovery@packages.debian.org\n"
"POT-Creation-Date: 2012-05-04 15:41-0500\n"
<<<<<<< HEAD
"PO-Revision-Date: 2011-11-28 15:23+0000\n"
=======
"PO-Revision-Date: 2012-05-24 14:40+0000\n"
>>>>>>> f4398767
"Last-Translator: Claudio Arseni <claudio.arseni@gmail.com>\n"
"Language-Team: Italian <it@li.org>\n"
"Language: it\n"
"MIME-Version: 1.0\n"
"Content-Type: text/plain; charset=UTF-8\n"
"Content-Transfer-Encoding: 8bit\n"
"X-Launchpad-Export-Date: 2012-05-25 04:41+0000\n"
"X-Generator: Launchpad (build 15288)\n"

#. Type: text
#. Description
#: ../dell-recovery.templates:17001
msgid "Building Dell Recovery Media..."
msgstr "Creazione supporto di ripristino Dell..."

#. Type: text
#. Description
#: ../dell-recovery.templates:19001
msgid "Opening Burner..."
msgstr "Apertura masterizzatore..."

#. Type: text
#. Description
#: ../dell-recovery.templates:20001
msgid "Dell Recovery"
msgstr "Ripristino sistemi Dell"

#. Type: text
#. Description
#: ../dell-recovery.templates:21001
msgid "Recovery Type"
msgstr "Tipo di ripristino"

#. Type: text
#. Description
#: ../dell-recovery.templates:22001
msgid ""
"This Dell Recovery Media can be used to restore the original factory "
"software."
msgstr ""
"Questo supporto di ripristino Dell può essere utilizzato per riportare il "
"software alle impostazioni di fabbrica."

#. Type: text
#. Description
#: ../dell-recovery.templates:23001
msgid ""
"It is recommended you back up all important data before running this tool."
msgstr ""
"È consigliato effettuare un backup di tutti i dati importanti prima di "
"eseguire questa applicazione."

#. Type: text
#. Description
#: ../dell-recovery.templates:24001
msgid "Restore Linux OS partitions"
msgstr "Ripristina le partizioni del sistema operativo Linux"

#. Type: text
#. Description
#: ../dell-recovery.templates:25001
msgid "This will rebuild all OS and swap partitions to factory defaults."
msgstr ""
"Questo riporterà tutte le partizioni del sistema operativo e l'area di swap "
"alle impostazioni di fabbrica predefinite."

#. Type: text
#. Description
#. Type: text
#. Description
#: ../dell-recovery.templates:26001 ../dell-recovery.templates:29001
msgid "WARNING: All personal files and changes will be lost."
msgstr "Attenzione: tutti i file e le modifiche personali verranno persi."

#. Type: text
#. Description
#: ../dell-recovery.templates:27001
msgid "Restore entire hard drive."
msgstr "Ripristina l'intero disco."

#. Type: text
#. Description
#: ../dell-recovery.templates:28001
msgid "This will rebuild all utility, recovery, and OS partitions."
msgstr ""
"Questo rigenererà tutte le partizioni di utilità, recupero e del sistema "
"operativo."

#. Type: text
#. Description
#: ../dell-recovery.templates:30001
msgid "Restore only Linux OS partition."
msgstr "Ripristina solo la partizione Linux."

#. Type: text
#. Description
#: ../dell-recovery.templates:31001
msgid "This option allows you to resize any existing partitions."
msgstr ""
"Questa opzione permette di ridimensionare qualsiasi partizione esistente."

#. Type: text
#. Description
#: ../dell-recovery.templates:32001
msgid ""
"ERROR: This recovery media only functions on Dell and Alienware systems."
msgstr ""
"Errore: questo supporto di ripristino funziona solo su sistemi Dell e "
"Alienware."

#. Type: text
#. Description
#: ../dell-recovery.templates:33001
msgid "Building Recovery Partition"
msgstr "Creazione partizione di ripristino"

#. Type: text
#. Description
#: ../dell-recovery.templates:34001
msgid "NOTE: Please be patient, this may take a while."
msgstr "Nota: attendere, l'operazione potrebbe impiegare alcuni minuti."

#. Type: text
#. Description
#: ../dell-recovery.templates:35001
msgid "Your system will restart automatically several times."
msgstr "Il sistema verrà riavviato automaticamente più volte."

#. Type: text
#. Description
#: ../dell-recovery.templates:36001
msgid "Create Dell Recovery Media"
msgstr "Crea suppporto di recupero Dell"

#. Type: text
#. Description
#: ../dell-recovery.templates:37001
msgid ""
"Dell Recovery Media can be used to restore your system to the same state as "
"when it was first shipped to you."
msgstr ""
"Il supporto di ripristino Dell può essere utilizzato per ripristinare il "
"sistema allo stato iniziale."

#. Type: text
#. Description
#: ../dell-recovery.templates:38001
msgid ""
"It is highly recommended that you generate media and store it in a safe "
"place."
msgstr "È consigliato generare il supporto e conservarlo in un luogo sicuro."

#. Type: text
#. Description
#: ../dell-recovery.templates:39001
msgid "Save recovery media to an external USB flash drive"
msgstr "Salvare il supporto di ripristino in una unità flash USB esterna"

#. Type: text
#. Description
#: ../dell-recovery.templates:40001
msgid "Note: This requires a USB flash drive with approximately 2GB free."
msgstr "Nota: richiede un'unità flash USB con almeno 2GB di spazio libero."

#. Type: text
#. Description
#: ../dell-recovery.templates:41001
msgid "Save recovery media to DVD"
msgstr "Salvare il supporto di ripristino in un DVD"

#. Type: text
#. Description
#: ../dell-recovery.templates:42001
msgid "Note: This requires writable DVD media."
msgstr "Nota: sono richiesti supporti DVD scrivibili."

#. Type: text
#. Description
#: ../dell-recovery.templates:43001
msgid "Don't generate recovery media at this time"
msgstr "Non generare supporti di ripristino in questo momento"

#. Type: text
#. Description
#: ../dell-recovery.templates:44001
msgid ""
"Recovery Media can be generated later by choosing the tool from the System "
"menu."
msgstr ""
"I supporti di ripristino possono essere generati successivamente scegliendo "
"il programma dal menù Sistema."

#. Type: text
#. Description
#: ../dell-recovery.templates:45001
msgid "ERROR: This media is only valid on Dell systems."
msgstr "Errore: questo supporto può essere utilizzato solo su sistemi Dell."

#. Type: text
#. Description
#: ../dell-recovery.templates:46001
msgid "Dell End User License Agreement"
msgstr "Accordo di licenza per l'utente finale"

#. Type: text
#. Description
#: ../dell-recovery.templates:47001
msgid "I have read and accept these terms."
<<<<<<< HEAD
msgstr ""
=======
msgstr "Ho letto e accetto queste condizioni."
>>>>>>> f4398767

#. Type: text
#. Description
#: ../dell-recovery.templates:48001
msgid "Restore #OS# to factory state"
msgstr "Ripristinare il sistema operativo alle impostazioni di fabbrica"

#~ msgid "I accept the license terms. (required to use your computer)"
#~ msgstr ""
#~ "Accetto i termini della licenza. (Necessario per poter utilizzare il "
#~ "computer)"

#~ msgid "DVD+/-RW Disc"
#~ msgstr "Disco DVD+/-RW"

#~ msgid "<activity placeholder>"
#~ msgstr "<segnaposto attività>"

#~ msgid "Dell Recovery Media Creator"
#~ msgstr "Creazione supporto di recupero Dell"

#~ msgid "Cancel Recovery Media Creator"
#~ msgstr "Annulla creazione supporto di recupero"

#~ msgid "USB Flash Drive"
#~ msgstr "Unità flash USB"

#~ msgid "Opening Burner"
#~ msgstr "Apertura del masterizzatore"

#~ msgid "Media Type: "
#~ msgstr "Tipo di supporto: "

#~ msgid "Choose Media Type"
#~ msgstr "Scegliere il tipo di supporto"

#~ msgid "Recovery Media Creation Process Complete"
#~ msgstr "Processo di creazione del supporto di recupero completato"

#~ msgid "Permission Denied"
#~ msgstr "Permesso negato"

#~ msgid "ISO Image"
#~ msgstr "Immagine ISO"

#~ msgid "Building ISO"
#~ msgstr "Generazione ISO"

#~ msgid "Utility Partition: "
#~ msgstr "Partizione di utilità: "

#~ msgid "No media, create ISO image"
#~ msgstr "No, crea immagine ISO"

#~ msgid ""
#~ "An existing image was found (possibly from a previous run).  Would you "
#~ "like to remove this old copy and regenerate the image?"
#~ msgstr ""
#~ "È stata trovata un'immagine precedente. Rimuovere la vecchia copia e "
#~ "rigenerare l'immagine?"

#~ msgid "Cannot connect to dbus"
#~ msgstr "Impossibile connettersi a D-Bus"

#~ msgid "Are you sure you want to cancel the Recovery Media creation process?"
#~ msgstr ""
#~ "Annullare veramente il processo di creazione del supporto di recupero?"

#~ msgid "Recovery Partition: "
#~ msgstr "Partizione di recupero: "

#~ msgid "Confirm Selections"
#~ msgstr "Conferma selezioni"

#~ msgid "System policy prevents reading raw devices"
#~ msgstr "La politica di sistema impedisce la lettura di dispositivi raw"<|MERGE_RESOLUTION|>--- conflicted
+++ resolved
@@ -8,11 +8,7 @@
 "Project-Id-Version: dell-recovery\n"
 "Report-Msgid-Bugs-To: dell-recovery@packages.debian.org\n"
 "POT-Creation-Date: 2012-05-04 15:41-0500\n"
-<<<<<<< HEAD
-"PO-Revision-Date: 2011-11-28 15:23+0000\n"
-=======
 "PO-Revision-Date: 2012-05-24 14:40+0000\n"
->>>>>>> f4398767
 "Last-Translator: Claudio Arseni <claudio.arseni@gmail.com>\n"
 "Language-Team: Italian <it@li.org>\n"
 "Language: it\n"
@@ -221,22 +217,13 @@
 #. Description
 #: ../dell-recovery.templates:47001
 msgid "I have read and accept these terms."
-<<<<<<< HEAD
-msgstr ""
-=======
 msgstr "Ho letto e accetto queste condizioni."
->>>>>>> f4398767
 
 #. Type: text
 #. Description
 #: ../dell-recovery.templates:48001
 msgid "Restore #OS# to factory state"
 msgstr "Ripristinare il sistema operativo alle impostazioni di fabbrica"
-
-#~ msgid "I accept the license terms. (required to use your computer)"
-#~ msgstr ""
-#~ "Accetto i termini della licenza. (Necessario per poter utilizzare il "
-#~ "computer)"
 
 #~ msgid "DVD+/-RW Disc"
 #~ msgstr "Disco DVD+/-RW"
