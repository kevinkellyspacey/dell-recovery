--- conflicted
+++ resolved
@@ -32,15 +32,8 @@
 #. Type: text
 #. Description
 #: ../templates:17001
-<<<<<<< HEAD
-#, fuzzy
-#| msgid "Dell Recovery Media Creator"
 msgid "Dell Recovery"
-msgstr "Dell sistemos atkūrimo laikmenų įrankis"
-=======
-msgid "Dell Recovery"
-msgstr ""
->>>>>>> fa6e8d77
+msgstr ""
 
 #. Type: text
 #. Description
@@ -118,15 +111,8 @@
 #. Type: text
 #. Description
 #: ../templates:30001
-<<<<<<< HEAD
-#, fuzzy
-#| msgid "Recovery Partition: "
 msgid "Building Recovery Partition"
-msgstr "Atkūrimo skirsnis: "
-=======
-msgid "Building Recovery Partition"
-msgstr ""
->>>>>>> fa6e8d77
+msgstr ""
 
 #. Type: text
 #. Description
@@ -137,15 +123,8 @@
 #. Type: text
 #. Description
 #: ../templates:32001
-<<<<<<< HEAD
-#, fuzzy
-#| msgid "Dell Recovery Media Creator"
 msgid "Create Dell Recovery Media"
-msgstr "Dell sistemos atkūrimo laikmenų įrankis"
-=======
-msgid "Create Dell Recovery Media"
-msgstr ""
->>>>>>> fa6e8d77
+msgstr ""
 
 #. Type: text
 #. Description
@@ -178,15 +157,8 @@
 #. Type: text
 #. Description
 #: ../templates:37001
-<<<<<<< HEAD
-#, fuzzy
-#| msgid "Cancel Recovery Media Creator"
 msgid "Save recovery media to DVD"
-msgstr "Nutraukti atkūrimo laikmenos generavimą"
-=======
-msgid "Save recovery media to DVD"
-msgstr ""
->>>>>>> fa6e8d77
+msgstr ""
 
 #. Type: text
 #. Description
@@ -266,20 +238,13 @@
 #~ msgstr "Kuriamas ISO atvaizdis"
 
 #~ msgid ""
-#~ "This application will create OS Recovery Media that can be used to "
-#~ "restore the computer to its factory shipped state.  You will have the "
-#~ "option to create an USB key or DVD image."
+#~ "This application will create OS Recovery Media that can be used to restore "
+#~ "the computer to its factory shipped state.  You will have the option to "
+#~ "create an USB key or DVD image."
 #~ msgstr ""
-<<<<<<< HEAD
-#~ "Ši programa sukurs kompiuterio operacinės sistemos atkūrimo laikmeną, "
-#~ "kurios pagalba galėsite atkurti kompiuterio programinę įrangą iki dabar "
-#~ "esančios būsenos. Jūs galėsite įrašyti atkūrimo atvaizdį į USB atmintuką "
-#~ "ar DVD diską."
-=======
 #~ "Ši programa sukurs kompiuterio operacinės sistemos atkūrimo laikmeną, kurios "
 #~ "pagalba galėsite atkurti kompiuterio programinę įrangą iki dabar esančios "
 #~ "būsenos. Jūs galėsite įrašyti atkūrimo atvaizdį į USB atmintuką ar DVD diską."
->>>>>>> fa6e8d77
 
 #~ msgid "USB Flash Drive"
 #~ msgstr "USB \"Flash\" atmintukas"
@@ -294,8 +259,8 @@
 #~ msgstr "Ar tikrai norite nutraukti atkūrimo laikmenos generavimą?"
 
 #~ msgid ""
-#~ "An existing image was found (possibly from a previous run).  Would you "
-#~ "like to remove this old copy and regenerate the image?"
+#~ "An existing image was found (possibly from a previous run).  Would you like "
+#~ "to remove this old copy and regenerate the image?"
 #~ msgstr ""
-#~ "Radau jau sukurtą atkūrimo atvaizdžio failą. Ar norite išmesti šį failą "
-#~ "ir iš naujo sukurti sistemos atkūrimo atvaizdį?"+#~ "Radau jau sukurtą atkūrimo atvaizdžio failą. Ar norite išmesti šį failą ir "
+#~ "iš naujo sukurti sistemos atkūrimo atvaizdį?"