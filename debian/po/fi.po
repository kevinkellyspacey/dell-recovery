--- conflicted
+++ resolved
@@ -6,15 +6,9 @@
 msgid ""
 msgstr ""
 "Project-Id-Version: dell-recovery\n"
-<<<<<<< HEAD
-"Report-Msgid-Bugs-To: dell-recovery@packages.debian.org\n"
-"POT-Creation-Date: 2010-04-15 00:48-0500\n"
-"PO-Revision-Date: 2010-03-30 07:57+0000\n"
-=======
 "Report-Msgid-Bugs-To: FULL NAME <EMAIL@ADDRESS>\n"
 "POT-Creation-Date: 2010-04-15 00:48-0500\n"
 "PO-Revision-Date: 2010-04-21 15:05+0000\n"
->>>>>>> d3b4bc4b
 "Last-Translator: Timo Jyrinki <timo.jyrinki@gmail.com>\n"
 "Language-Team: Finnish <fi@li.org>\n"
 "MIME-Version: 1.0\n"
@@ -111,15 +105,8 @@
 #. Type: text
 #. Description
 #: ../templates:26001
-<<<<<<< HEAD
-#, fuzzy
-#| msgid "Building Dell Recovery Media..."
-msgid "Building Recovery Partition"
-msgstr "Rakennetaan Dell-palautusmediaa..."
-=======
 msgid "Building Recovery Partition"
 msgstr "Rakennetaan palautusosiota"
->>>>>>> d3b4bc4b
 
 #. Type: text
 #. Description
@@ -206,9 +193,6 @@
 msgid "I accept the license terms. (required to use your computer)"
 msgstr "Hyväksyn lisenssiehdot. (vaaditaan tietokoneen käyttöön)"
 
-#~ msgid "This window will close automatically when the process is complete. "
-#~ msgstr "Tämä ikkuna sulkeutuu automaattisesti toiminnon valmistuttua. "
-
 #~ msgid "DVD+/-RW Disc"
 #~ msgstr "DVD+/-RW-levy"
 
