--- conflicted
+++ resolved
@@ -8,11 +8,7 @@
 "Project-Id-Version: dell-recovery\n"
 "Report-Msgid-Bugs-To: dell-recovery@packages.debian.org\n"
 "POT-Creation-Date: 2010-09-09 19:07-0500\n"
-<<<<<<< HEAD
-"PO-Revision-Date: 2010-05-07 15:27+0000\n"
-=======
 "PO-Revision-Date: 2010-12-14 05:39+0000\n"
->>>>>>> fa6e8d77
 "Last-Translator: Eleanor Chen <chenyueg@gmail.com>\n"
 "Language-Team: Simplified Chinese <zh_CN@li.org>\n"
 "MIME-Version: 1.0\n"
@@ -36,25 +32,14 @@
 #. Type: text
 #. Description
 #: ../templates:17001
-<<<<<<< HEAD
-#, fuzzy
-#| msgid "Create Dell Recovery Media?"
-msgid "Dell Recovery"
-msgstr "需要创建 Dell 还原盘吗？"
-=======
 msgid "Dell Recovery"
 msgstr "戴尔系统恢复"
->>>>>>> fa6e8d77
 
 #. Type: text
 #. Description
 #: ../templates:18001
 msgid "Recovery Type"
-<<<<<<< HEAD
-msgstr ""
-=======
 msgstr "恢复类型"
->>>>>>> fa6e8d77
 
 #. Type: text
 #. Description
@@ -118,19 +103,10 @@
 #. Type: text
 #. Description
 #: ../templates:29001
-<<<<<<< HEAD
-#, fuzzy
-#| msgid "ERROR: This media is only valid on Dell systems."
-msgid ""
-"ERROR: This media only functions on Dell systems booted directly into "
-"recovery mode."
-msgstr "错误：此光盘只能用于 Dell 系统。"
-=======
 msgid ""
 "ERROR: This media only functions on Dell systems booted directly into "
 "recovery mode."
 msgstr "错误：此系统只能用于戴尔计算机并直接进入恢复模式。"
->>>>>>> fa6e8d77
 
 #. Type: text
 #. Description
@@ -147,15 +123,8 @@
 #. Type: text
 #. Description
 #: ../templates:32001
-<<<<<<< HEAD
-#, fuzzy
-#| msgid "Create Dell Recovery Media?"
-msgid "Create Dell Recovery Media"
-msgstr "需要创建 Dell 还原盘吗？"
-=======
 msgid "Create Dell Recovery Media"
 msgstr "制作 Dell 恢复光盘"
->>>>>>> fa6e8d77
 
 #. Type: text
 #. Description
@@ -272,11 +241,9 @@
 #~ msgstr "制作 ISO 光盘镜像"
 
 #~ msgid ""
-#~ "An existing image was found (possibly from a previous run).  Would you "
-#~ "like to remove this old copy and regenerate the image?"
-#~ msgstr ""
-#~ "发现已经存在的镜像(可能是上次运行产生的)。是否删除旧的镜像，并重新生成新镜"
-#~ "像？"
+#~ "An existing image was found (possibly from a previous run).  Would you like "
+#~ "to remove this old copy and regenerate the image?"
+#~ msgstr "发现已经存在的镜像(可能是上次运行产生的)。是否删除旧的镜像，并重新生成新镜像？"
 
 #~ msgid "Dell Recovery Media Creator"
 #~ msgstr "Dell 恢复光盘创建程序"
@@ -294,8 +261,8 @@
 #~ msgstr "光盘刻录失败。要重试吗？"
 
 #~ msgid ""
-#~ "This tool requires that a Utility Partition and Linux Recovery partition "
-#~ "are present to function."
+#~ "This tool requires that a Utility Partition and Linux Recovery partition are "
+#~ "present to function."
 #~ msgstr "这个工具需要一个公用分区和Linux恢复分区才能进行操作。"
 
 #~ msgid "Building UP"
