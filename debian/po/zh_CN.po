--- conflicted
+++ resolved
@@ -6,17 +6,10 @@
 msgid ""
 msgstr ""
 "Project-Id-Version: dell-recovery\n"
-<<<<<<< HEAD
-"Report-Msgid-Bugs-To: dell-recovery@packages.debian.org\n"
-"POT-Creation-Date: 2010-04-15 00:48-0500\n"
-"PO-Revision-Date: 2010-03-19 01:09+0000\n"
-"Last-Translator: Aron Xu <Unknown>\n"
-=======
 "Report-Msgid-Bugs-To: FULL NAME <EMAIL@ADDRESS>\n"
 "POT-Creation-Date: 2010-04-15 00:48-0500\n"
 "PO-Revision-Date: 2010-04-16 09:15+0000\n"
 "Last-Translator: Eleanor Chen <chenyueg@gmail.com>\n"
->>>>>>> 110948f2
 "Language-Team: Simplified Chinese <zh_CN@li.org>\n"
 "MIME-Version: 1.0\n"
 "Content-Type: text/plain; charset=UTF-8\n"
@@ -106,15 +99,8 @@
 #. Type: text
 #. Description
 #: ../templates:26001
-<<<<<<< HEAD
-#, fuzzy
-#| msgid "Invalid recovery partition"
-msgid "Building Recovery Partition"
-msgstr "无效的恢复分区"
-=======
 msgid "Building Recovery Partition"
 msgstr "制作还原分区"
->>>>>>> 110948f2
 
 #. Type: text
 #. Description
@@ -186,24 +172,13 @@
 #. Description
 #: ../templates:38001
 msgid "Dell End User License Agreement"
-<<<<<<< HEAD
-msgstr ""
-=======
 msgstr "Dell 最终用户协议"
->>>>>>> 110948f2
 
 #. Type: text
 #. Description
 #: ../templates:39001
 msgid "I accept the license terms. (required to use your computer)"
-<<<<<<< HEAD
-msgstr ""
-
-#~ msgid "Recovery Type"
-#~ msgstr "恢复类型"
-=======
 msgstr "我同意此协议（使用此计算机）"
->>>>>>> 110948f2
 
 #~ msgid "DVD+/-RW Disc"
 #~ msgstr "DVD+/-RW 光盘"
@@ -235,6 +210,9 @@
 #~ msgid "Recovery Media Creation Process Complete"
 #~ msgstr "恢复光盘创建完成"
 
+#~ msgid "Invalid recovery partition"
+#~ msgstr "无效的恢复分区"
+
 #~ msgid "System policy prevents reading raw devices"
 #~ msgstr "系统策略阻止读取 raw 设备"
 
@@ -254,11 +232,9 @@
 #~ msgstr "确定要取消创建恢复光盘吗？"
 
 #~ msgid ""
-#~ "An existing image was found (possibly from a previous run).  Would you "
-#~ "like to remove this old copy and regenerate the image?"
-#~ msgstr ""
-#~ "发现已经存在的镜像(可能是上次运行产生的)。是否删除旧的镜像，并重新生成新镜"
-#~ "像？"
+#~ "An existing image was found (possibly from a previous run).  Would you like "
+#~ "to remove this old copy and regenerate the image?"
+#~ msgstr "发现已经存在的镜像(可能是上次运行产生的)。是否删除旧的镜像，并重新生成新镜像？"
 
 #~ msgid "Dell Recovery Media Creator"
 #~ msgstr "Dell 恢复光盘创建程序"
@@ -276,8 +252,8 @@
 #~ msgstr "光盘刻录失败。要重试吗？"
 
 #~ msgid ""
-#~ "This tool requires that a Utility Partition and Linux Recovery partition "
-#~ "are present to function."
+#~ "This tool requires that a Utility Partition and Linux Recovery partition are "
+#~ "present to function."
 #~ msgstr "这个工具需要一个公用分区和Linux恢复分区才能进行操作。"
 
 #~ msgid "Building UP"
